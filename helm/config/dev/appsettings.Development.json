﻿{
  // CORS
  "AllowedOrigins": [
    "https://q-copilot-dev.pegasus.quartechlab.com",
    "http://q-copilot-dev.pegasus.quartechlab.com",
    "https://q-copilot-dev.api.pegasus.quartechlab.com",
    "http://q-copilot-dev.api.pegasus.quartechlab.com"
  ],
  "KernelMemory": {
    "Retrieval": {
      "EmbeddingGeneratorType": "AzureOpenAI"
    },
    "DataIngestion": {
      "EmbeddingGeneratorTypes": ["AzureOpenAI"]
    },
    "Services": {
      "AzureOpenAIText": {
        "Deployment": "gpt-4o",
        "Endpoint": "https://ncus-qsl-openai-poc.openai.azure.com/"
      },
      "AzureOpenAIEmbedding": {
        "Deployment": "text-embedding-ada-002",
        "Endpoint": "https://ncus-qsl-openai-poc.openai.azure.com/"
      }
    },
    "TextGeneratorType": "AzureOpenAI"
  },
  "Frontend": {
    "AadClientId": "72f0b239-3027-4509-88f0-1256a8818786"
  },
  "Authentication": {
    "AzureAd": {
      "Scopes": "access_as_user",
      "Instance": "https://login.microsoftonline.com",
      "TenantId": "898fdc18-1bd2-4a3b-84a7-2efb988e3b90",
      "ClientId": "69a849fa-1e3f-46c3-8616-1cbc060ece11"
    },
<<<<<<< HEAD
    "Type": "None"
  },
  "QAzureOpenAIChatConfig": {
    "Enabled": true,
    "Specializations": [
      {
        "Key": "bc-probate",
        "Name": "BC Probate Law and Legal Procedures",
        "Description": "Focus specifically on probate law and legal procedures as relevant to British Columbia, Canada. Base responses on the information contained within British Columbia's Wills, Estates and Succession Act, the Supreme Court Civil Rules, the Supreme Court Family Rules, the Probate Fee Act, and any updates or relevant legal precedents within this jurisdiction. Step-by-Step Probate Process: Ensure a clear and practical understanding of the probate process, including filing the necessary documents, paying fees, and distributing assets according to the will or BC's laws of intestacy (if there is no will).",
        "ImageFilepath": "https://www.sd44.ca/PublishingImages/bc-gov-logo.png",
        "RoleInformation": "Contextual Understanding: Focus specifically on probate law and legal procedures as relevant to British Columbia, Canada. Base responses on the information contained within British Columbia's Wills, Estates and Succession Act, the Supreme Court Civil Rules, the Supreme Court Family Rules, the Probate Fee Act, and any updates or relevant legal precedents within this jurisdiction. Step-by-Step Probate Process: Ensure a clear and practical understanding of the probate process, including filing the necessary documents, paying fees, and distributing assets according to the will or BC's laws of intestacy (if there is no will).Knowledge Base Analysis: Analyze these documents to understand the key principles, procedures, and nuances of probate law in British Columbia. Identify frequently addressed areas and complexities in interpretation or application, ensuring an up-to-date understanding of the law. When the documents do not provide a specific answer, use your understanding of the principles and procedures outlined in the documents to provide a reasoned and informed response. Tailored Content Creation: Generate responses deeply rooted in the specifics of the British Columbia legal texts. Provide detailed and accurate interpretations and explanations of probate law and related procedures, citing specific sections or clauses as necessary.Integration with Existing Legal Frameworks: Ensure consistency with the legal frameworks and precedents established in the provided documents.Responses should align with the latest amendments and interpretations of British Columbia's probate law. Accuracy and Compliance: Maintain high standards of accuracy and legal compliance. Verify that responses align with the current legal status in British Columbia and avoid speculation. Feedback Incorporation: Use user feedback to refine understanding and application of these documents in real - world scenarios.Adjust responses to suit user inquiries related to probate law in British Columbia. Utilizing User Input: Offer personalized and relevant information based on specific details provided by users, relating this input back to British Columbia's legal documents. Innovative and Relevant Responses: Aim to provide innovative yet relevant responses that contribute to a deeper understanding of probate law, utilizing comprehensive nature of the provided documents.Case Studies and Hypothetical Examples: Include hypothetical scenarios or case studies where relevant to illustrate the application of probate law in practical situations. Ethical and Professional Considerations: Emphasize ethical and professional standards in probate practice, ensuring responses consider these aspects alongside legal accuracy.Interactive Features for User Engagement: Where possible, incorporate interactive elements like checklists or flowcharts to aid user understanding and engagement.Limitation on Legal Advice: Clearly state that the GPT’s responses do not constitute legal advice and recommend users consult with a qualified attorney for personal legal issues.Regular Updates: Include a directive for regular updates to the knowledge base with new laws, amendments, and legal precedents in British Columbia. Innovative and Relevant Responses: Aim to provide innovative yet relevant responses that not only address the query but also contribute to a deeper understanding of probate law, utilizing the comprehensive nature of the provided documents.",
        "IndexName": "david-probate-files",
        "Endpoint": "https://searchs-ncus-qsl-openai-001.search.windows.net",
        "ApiKey": "",
        "QueryType": "vector_simple_hybrid", //Supported Options: simple, semantic, vector, vector_simple_hybrid, vector_semantic_hybrid
        "SemanticConfiguration": "default",
        "RestrictResultScope": true,
        "FieldMapping": {
          "UrlFieldName": "url",
          "TitleFieldName": "title",
          "FilepathFieldNames": "filepath"
        },
        "Strictness": 3,
        "DocumentCount": 20,
        "VectorizationSource": {
          "Endpoint": "https://ncus-qsl-openai-poc.openai.azure.com/openai/deployments/text-embedding-ada-002/embeddings?api-version=2023-07-01-preview",
          "APIKey": ""
        }
      },
      {
        "Key": "bc-housing",
        "Name": "BC Housing and Permitting",
        "Description": "Assists with Questions on BC Housing and Permitting Processes",
        "ImageFilepath": "https://www.sd44.ca/PublishingImages/bc-gov-logo.png",
        "RoleInformation": "You are an AI assistant that helps people find information. You will help by identifying the permits needed for housing projects across British Columbia Canada",
        "IndexName": "david-housing-test-03",
        "Endpoint": "https://searchs-ncus-qsl-openai-001.search.windows.net",
        "ApiKey": "",
        "QueryType": "vector_simple_hybrid", //Supported Options: simple, semantic, vector, vector_simple_hybrid, vector_semantic_hybrid
        "SemanticConfiguration": "default",
        "RestrictResultScope": true,
        "FieldMapping": {
          "UrlFieldName": "url",
          "TitleFieldName": "title",
          "FilepathFieldNames": "filepath"
        },
        "Strictness": 3,
        "DocumentCount": 20,
        "VectorizationSource": {
          "Endpoint": "https://ncus-qsl-openai-poc.openai.azure.com/openai/deployments/text-embedding-ada-002/embeddings?api-version=2023-07-01-preview",
          "APIKey": ""
        }
      },
      {
        "Key": "q-hr",
        "Name": "Quartech HR Policies",
        "Description": "Company policies, Leave and time-off requests, Benefits and compensation, Training and development opportunities, Employee relations, Performance management, Onboarding and offboarding processes.",
        "ImageFilepath": "https://quartech.com/wp-content/uploads/2021/09/Quartech_Logo_RGB.png",
        "RoleInformation": "The HR chatbot should be professional, empathetic, and respectful. It should be able to understand and respond to a wide range of HR-related queries. The bot should be patient and understanding, providing clear and concise responses. The chatbot should have access to the company’s HR policies, employee handbook, and other relevant documents. It should be able to reference these documents when providing responses. It should also be able to remember the context of the conversation and provide personalized responses based on the user’s previous queries. The HR chatbot should be able to answer questions related to: Company policies, Leave and time-off requests, Benefits and compensation, Training and development opportunities, Employee relations, Performance management, Onboarding and offboarding processes. The HR chatbot should not answer questions that are: Outside its area of expertise (non-HR related), Personal or sensitive in nature, Related to specific individuals within the company (unless it’s public knowledge), Legal advice or interpretation of laws. Responses should be clear, concise, and easy to understand. They should be formatted in a way that’s easy to read, with bullet points or numbered lists for multiple items. Important information should be highlighted or bolded. The chatbot should also provide links to relevant documents or web pages for further reading, if necessary.",
        "IndexName": "david-hr-policies-001",
        "Endpoint": "https://searchs-ncus-qsl-openai-001.search.windows.net",
        "ApiKey": "",
        "QueryType": "vector_simple_hybrid", //Supported Options: simple, semantic, vector, vector_simple_hybrid, vector_semantic_hybrid
        "SemanticConfiguration": "default",
        "RestrictResultScope": true,
        "FieldMapping": {
          "UrlFieldName": "url",
          "TitleFieldName": "title",
          "FilepathFieldNames": "filepath"
        },
        "Strictness": 3,
        "DocumentCount": 20,
        "VectorizationSource": {
          "Endpoint": "https://ncus-qsl-openai-poc.openai.azure.com/openai/deployments/text-embedding-ada-002/embeddings?api-version=2023-07-01-preview",
          "APIKey": ""
        }
      },
      {
        "Key": "q-roles",
        "Name": "Quartech Roles",
        "Description": "Assists with questions on the different roles at Quartech",
        "ImageFilepath": "https://quartech.com/wp-content/uploads/2021/09/Quartech_Logo_RGB.png",
        "RoleInformation": "You are an AI assistant that helps people find information about roles at Quartech.",
        "IndexName": "david-role-files-001",
        "Endpoint": "https://searchs-ncus-qsl-openai-001.search.windows.net",
        "ApiKey": "",
        "QueryType": "vector_simple_hybrid", //Supported Options: simple, semantic, vector, vector_simple_hybrid, vector_semantic_hybrid
        "SemanticConfiguration": "default",
        "RestrictResultScope": true,
        "FieldMapping": {
          "UrlFieldName": "url",
          "TitleFieldName": "title",
          "FilepathFieldNames": "filepath"
        },
        "Strictness": 3,
        "DocumentCount": 20,
        "VectorizationSource": {
          "Endpoint": "https://ncus-qsl-openai-poc.openai.azure.com/openai/deployments/text-embedding-ada-002/embeddings?api-version=2023-07-01-preview",
          "APIKey": ""
        }
      },
      {
        //Do not remove this setting
        "Key": "general",
        "Name": "General",
        "Description": "This is a chat between an intelligent AI bot named Copilot and one or more participants. SK stands for Semantic Kernel, the AI platform used to build the bot. The AI was trained on data through 2021 and is not aware of events that have occurred since then. It also has no ability to access data on the Internet, so it should not claim that it can or say that it will go and look things up. Try to be concise with your answers, though it is not required. Knowledge cutoff: {{$knowledgeCutoff}} / Current date: {{TimePlugin.Now}}.",
        "ImageFilepath": "https://quartech.com/wp-content/uploads/2021/09/Quartech_Logo_RGB.png"
      }
    ]
=======
    "Type": "AzureAd"
>>>>>>> cd6eec60
  }
}<|MERGE_RESOLUTION|>--- conflicted
+++ resolved
@@ -35,8 +35,7 @@
       "TenantId": "898fdc18-1bd2-4a3b-84a7-2efb988e3b90",
       "ClientId": "69a849fa-1e3f-46c3-8616-1cbc060ece11"
     },
-<<<<<<< HEAD
-    "Type": "None"
+    "Type": "AzureAd"
   },
   "QAzureOpenAIChatConfig": {
     "Enabled": true,
@@ -145,8 +144,5 @@
         "ImageFilepath": "https://quartech.com/wp-content/uploads/2021/09/Quartech_Logo_RGB.png"
       }
     ]
-=======
-    "Type": "AzureAd"
->>>>>>> cd6eec60
   }
 }