#!/bin/bash

# Deploy Chat Copilot Azure resources.

set -e

usage() {
<<<<<<< HEAD
    echo "Usage: $0 -d DEPLOYMENT_NAME -s SUBSCRIPTION -c BACKEND_CLIENT_ID -t AZURE_AD_TENANT_ID -ai AI_SERVICE_TYPE -aikey AI_SERVICE_KEY [OPTIONS]"
=======
    echo "Usage: $0 -d DEPLOYMENT_NAME -s SUBSCRIPTION -ai AI_SERVICE_TYPE [OPTIONS]"
>>>>>>> 6415a998
    echo ""
    echo "Arguments:"
    echo "  -d, --deployment-name DEPLOYMENT_NAME      Name for the deployment (mandatory)"
    echo "  -s, --subscription SUBSCRIPTION            Subscription to which to make the deployment (mandatory)"
<<<<<<< HEAD
    echo "  -c, --client-id BACKEND_CLIENT_ID          Azure AD client ID for the Web API backend app registration (mandatory)"
    echo "  -t, --tenant-id AZURE_AD_TENANT_ID         Azure AD tenant ID for authenticating users (mandatory)"
    echo "  -ai, --ai-service AI_SERVICE_TYPE          Type of AI service to use (i.e., OpenAI or AzureOpenAI)"
    echo "  -aikey, --ai-service-key AI_SERVICE_KEY    API key for existing Azure OpenAI resource or OpenAI account"
=======
    echo "  -ai, --ai-service AI_SERVICE_TYPE          Type of AI service to use (i.e., OpenAI or AzureOpenAI) (mandatory)"
>>>>>>> 6415a998
    echo "  -aiend, --ai-endpoint AI_ENDPOINT          Endpoint for existing Azure OpenAI resource"
    echo "  -aikey, --ai-service-key AI_SERVICE_KEY    API key for existing Azure OpenAI resource or OpenAI account"
    echo "  -wk, --web-api-key WEB_API_KEY             The API key for the backend web service (default: auto-generated)"
    echo "  -rg, --resource-group RESOURCE_GROUP       Resource group to which to make the deployment (default: \"rg-\$DEPLOYMENT_NAME\")"
    echo "  -r, --region REGION                        Region to which to make the deployment (default: \"South Central US\")"
    echo "  -wr, --web-app-region WEB_APP_REGION       Region to deploy to the static web app into. This must be a region that supports static web apps. (default: \"West US 2\")"
    echo "  -a, --app-service-sku WEB_APP_SVC_SKU      SKU for the Azure App Service plan (default: \"B1\")"
    echo "  -i, --instance AZURE_AD_INSTANCE           Azure AD cloud instance for authenticating users"
    echo "                                             (default: \"https://login.microsoftonline.com/\")"
    echo "  -ms, --memory-store                        Method to use to persist embeddings. Valid values are"
    echo "                                             \"AzureCognitiveSearch\" (default), \"Qdrant\", \"Postgres\" and \"Volatile\""
    echo "  -sap, --sql-admin-password                 Password for the PostgreSQL Server admin user"
    echo "  -nc, --no-cosmos-db                        Don't deploy Cosmos DB for chat storage - Use volatile memory instead"
    echo "  -ns, --no-speech-services                  Don't deploy Speech Services to enable speech as chat input"
    echo "  -dd, --debug-deployment                    Switches on verbose template deployment output"
    echo "  -ndp, --no-deploy-package                  Skips deploying the Web API package when set."
}

# Parse arguments
while [[ $# -gt 0 ]]; do
    key="$1"
    case $key in
        -d|--deployment-name)
        DEPLOYMENT_NAME="$2"
        shift
        shift
        ;;
        -s|--subscription)
        SUBSCRIPTION="$2"
        shift
        shift
        ;;
        -c|--client-id)
        BACKEND_CLIENT_ID="$2"
        shift
        shift
        ;;
        -t|--tenant-id)
        AZURE_AD_TENANT_ID="$2"
        shift
        shift
        ;;
        -ai|--ai-service)
        AI_SERVICE_TYPE="$2"
        shift
        shift
        ;;
        -aikey|--ai-service-key)
        AI_SERVICE_KEY="$2"
        shift
        shift
        ;;
        -aiend|--ai-endpoint)
        AI_ENDPOINT="$2"
        shift
        shift
        ;;
        -rg|--resource-group)
        RESOURCE_GROUP="$2"
        shift
        shift
        ;;
        -r|--region)
        REGION="$2"
        shift
        shift
        ;;
        -wr|--web-app-region)
        WEB_APP_REGION="$2"
        shift
        shift
        ;;
        -a|--app-service-sku)
        WEB_APP_SVC_SKU="$2"
        shift
        shift
        ;;
        -i|--instance)
        AZURE_AD_INSTANCE="$2"
        shift
        shift
        ;;
        -ms|--memory-store)
        MEMORY_STORE=="$2"
        shift
        ;;
        -sap|--sql-admin-password)
        SQL_ADMIN_PASSWORD="$2"
        shift
        shift
        ;;
        -nc|--no-cosmos-db)
        NO_COSMOS_DB=true
        shift
        ;;
        -ns|--no-speech-services)
        NO_SPEECH_SERVICES=true
        shift
        ;;
        -dd|--debug-deployment)
        DEBUG_DEPLOYMENT=true
        shift
        ;;
        -ndp|--no-deploy-package)
        NO_DEPLOY_PACKAGE=true
        shift
        ;;
        *)
        echo "Unknown option $1"
        usage
        exit 1
        ;;
    esac
done

# Check mandatory arguments
if [[ -z "$DEPLOYMENT_NAME" ]] || [[ -z "$SUBSCRIPTION" ]] || [[ -z "$BACKEND_CLIENT_ID" ]] || [[ -z "$AZURE_AD_TENANT_ID" ]] || [[ -z "$AI_SERVICE_TYPE" ]]; then
    usage
    exit 1
fi

# Check if AI_SERVICE_TYPE is either OpenAI or AzureOpenAI
if [[ "${AI_SERVICE_TYPE,,}" != "openai" ]] && [[ "${AI_SERVICE_TYPE,,}" != "azureopenai" ]]; then
    echo "--ai-service must be either OpenAI or AzureOpenAI"
    usage
    exit 1
fi

# if AI_SERVICE_TYPE is AzureOpenAI
if [[ "${AI_SERVICE_TYPE,,}" = "azureopenai" ]]; then
    # Both AI_ENDPOINT and AI_SERVICE_KEY must be set or neither of them.
    if [[ (-z "$AI_ENDPOINT" && -n "$AI_SERVICE_KEY") || (-n "$AI_ENDPOINT" && -z "$AI_SERVICE_KEY") ]]; then
        echo "When --ai is 'AzureOpenAI', if either --ai-endpoint or --ai-service-key is set, then both must be set."
        usage
        exit 1
    fi

    # if AI_ENDPOINT and AI_SERVICE_KEY are not set, set NO_NEW_AZURE_OPENAI to false and tell the user, else set NO_NEW_AZURE_OPENAI to true
    if [[ -z "$AI_ENDPOINT" ]] && [[ -z "$AI_SERVICE_KEY" ]]; then
        NO_NEW_AZURE_OPENAI=false
        echo "When --ai is 'AzureOpenAI', if neither --ai-endpoint nor --ai-service-key are set, then a new Azure OpenAI resource will be created."
    else
        NO_NEW_AZURE_OPENAI=true
        echo "When --ai is 'AzureOpenAI', if both --ai-endpoint and --ai-service-key are set, then an existing Azure OpenAI resource will be used."
    fi
fi

# if AI_SERVICE_TYPE is OpenAI then AI_SERVICE_KEY is mandatory
if [[ "${AI_SERVICE_TYPE,,}" = "openai" ]] && [[ -z "$AI_SERVICE_KEY" ]]; then
    echo "When --ai is 'OpenAI', --ai-service-key must be set."
    usage
    exit 1
fi

# If MEMORY_STORE is Postges, then SQL_ADMIN_PASSWORD is mandatory
if [[ "${MEMORY_STORE,,}" = "postgres" ]] && [[ -z "$SQL_ADMIN_PASSWORD" ]]; then
    echo "When --memory-store is 'Postgres', --sql-admin-password must be set."
    usage
    exit 1
fi

# If resource group is not set, then set it to rg-DEPLOYMENT_NAME
if [ -z "$RESOURCE_GROUP" ]; then
    RESOURCE_GROUP="rg-${DEPLOYMENT_NAME}"
fi

TEMPLATE_FILE="$(dirname "$0")/main.bicep"

az account show --output none
if [ $? -ne 0 ]; then
    echo "Log into your Azure account"
    az login --use-device-code
fi

az account set -s "$SUBSCRIPTION"

# Set defaults
: "${REGION:="southcentralus"}"
: "${WEB_APP_SVC_SKU:="B1"}"
: "${WEB_APP_REGION:="westus2"}"
: "${AZURE_AD_INSTANCE:="https://login.microsoftonline.com/"}"
: "${MEMORY_STORE:="AzureCognitiveSearch"}"
: "${NO_COSMOS_DB:=false}"
: "${NO_SPEECH_SERVICES:=false}"

# Create JSON config
JSON_CONFIG=$(cat << EOF
{
    "webAppServiceSku": { "value": "$WEB_APP_SVC_SKU" },
    "webappLocation": { "value": "$WEB_APP_REGION" },
    "aiService": { "value": "$AI_SERVICE_TYPE" },
    "aiApiKey": { "value": "$AI_SERVICE_KEY" },
    "deployWebApiPackage": { "value": $([ "$NO_DEPLOY_PACKAGE" = true ] && echo "false" || echo "true") },
    "aiEndpoint": { "value": "$([ ! -z "$AI_ENDPOINT" ] && echo "$AI_ENDPOINT")" },
    "azureAdInstance": { "value": "$AZURE_AD_INSTANCE" },
    "azureAdTenantId": { "value": "$AZURE_AD_TENANT_ID" },
    "webApiClientId": { "value": "$BACKEND_CLIENT_ID" },
    "deployNewAzureOpenAI": { "value": $([ "$NO_NEW_AZURE_OPENAI" = true ] && echo "false" || echo "true") },
    "memoryStore": { "value": "$MEMORY_STORE" },
    "sqlAdminPassword": { "value": "$SQL_ADMIN_PASSWORD" },
    "deployCosmosDB": { "value": $([ "$NO_COSMOS_DB" = true ] && echo "false" || echo "true") },
    "deploySpeechServices": { "value": $([ "$NO_SPEECH_SERVICES" = true ] && echo "false" || echo "true") }
}
EOF
)

echo "Ensuring resource group $RESOURCE_GROUP..."
az group create --location "$REGION" --name "$RESOURCE_GROUP" --tags Creator="$USER"

echo "Validating template file..."
az deployment group validate --name "$DEPLOYMENT_NAME" --resource-group "$RESOURCE_GROUP" --template-file "$TEMPLATE_FILE" --parameters "$JSON_CONFIG"

echo "Deploying Azure resources ($DEPLOYMENT_NAME)..."
if [ "$DEBUG_DEPLOYMENT" = true ]; then
    az deployment group create --name "$DEPLOYMENT_NAME" --resource-group "$RESOURCE_GROUP" --template-file "$TEMPLATE_FILE" --debug --parameters "$JSON_CONFIG"
else
    az deployment group create --name "$DEPLOYMENT_NAME" --resource-group "$RESOURCE_GROUP" --template-file "$TEMPLATE_FILE" --parameters "$JSON_CONFIG"
fi<|MERGE_RESOLUTION|>--- conflicted
+++ resolved
@@ -5,26 +5,16 @@
 set -e
 
 usage() {
-<<<<<<< HEAD
-    echo "Usage: $0 -d DEPLOYMENT_NAME -s SUBSCRIPTION -c BACKEND_CLIENT_ID -t AZURE_AD_TENANT_ID -ai AI_SERVICE_TYPE -aikey AI_SERVICE_KEY [OPTIONS]"
-=======
-    echo "Usage: $0 -d DEPLOYMENT_NAME -s SUBSCRIPTION -ai AI_SERVICE_TYPE [OPTIONS]"
->>>>>>> 6415a998
+    echo "Usage: $0 -d DEPLOYMENT_NAME -s SUBSCRIPTION -c BACKEND_CLIENT_ID -t AZURE_AD_TENANT_ID -ai AI_SERVICE_TYPE [OPTIONS]"
     echo ""
     echo "Arguments:"
     echo "  -d, --deployment-name DEPLOYMENT_NAME      Name for the deployment (mandatory)"
     echo "  -s, --subscription SUBSCRIPTION            Subscription to which to make the deployment (mandatory)"
-<<<<<<< HEAD
     echo "  -c, --client-id BACKEND_CLIENT_ID          Azure AD client ID for the Web API backend app registration (mandatory)"
     echo "  -t, --tenant-id AZURE_AD_TENANT_ID         Azure AD tenant ID for authenticating users (mandatory)"
-    echo "  -ai, --ai-service AI_SERVICE_TYPE          Type of AI service to use (i.e., OpenAI or AzureOpenAI)"
-    echo "  -aikey, --ai-service-key AI_SERVICE_KEY    API key for existing Azure OpenAI resource or OpenAI account"
-=======
     echo "  -ai, --ai-service AI_SERVICE_TYPE          Type of AI service to use (i.e., OpenAI or AzureOpenAI) (mandatory)"
->>>>>>> 6415a998
     echo "  -aiend, --ai-endpoint AI_ENDPOINT          Endpoint for existing Azure OpenAI resource"
     echo "  -aikey, --ai-service-key AI_SERVICE_KEY    API key for existing Azure OpenAI resource or OpenAI account"
-    echo "  -wk, --web-api-key WEB_API_KEY             The API key for the backend web service (default: auto-generated)"
     echo "  -rg, --resource-group RESOURCE_GROUP       Resource group to which to make the deployment (default: \"rg-\$DEPLOYMENT_NAME\")"
     echo "  -r, --region REGION                        Region to which to make the deployment (default: \"South Central US\")"
     echo "  -wr, --web-app-region WEB_APP_REGION       Region to deploy to the static web app into. This must be a region that supports static web apps. (default: \"West US 2\")"
