--- conflicted
+++ resolved
@@ -7,27 +7,17 @@
 SCRIPT_ROOT="$(cd "$(dirname "${BASH_SOURCE[0]}")" && pwd)"
 
 usage() {
-<<<<<<< HEAD
     echo "Usage: $0 -d DEPLOYMENT_NAME -s SUBSCRIPTION -rg RESOURCE_GROUP -c FRONTEND_CLIENT_ID -t AZURE_AD_TENANT_ID [OPTIONS]"
-=======
-    echo "Usage: $0 -d DEPLOYMENT_NAME -s SUBSCRIPTION -rg RESOURCE_GROUP -a APPLICATION_ID [OPTIONS]"
->>>>>>> 6415a998
     echo ""
     echo "Arguments:"
     echo "  -d, --deployment-name DEPLOYMENT_NAME  Name of the deployment from a 'deploy-azure.sh' deployment (mandatory)"
     echo "  -s, --subscription SUBSCRIPTION        Subscription to which to make the deployment (mandatory)"
     echo "  -rg, --resource-group RESOURCE_GROUP   Resource group name from a 'deploy-azure.sh' deployment (mandatory)"
-<<<<<<< HEAD
-    echo "  -d, --deployment-name DEPLOYMENT_NAME  Name of the deployment from a 'deploy-azure.sh' deployment (mandatory)"
     echo "  -c, --client-id FRONTEND_CLIENT_ID     Client application ID for the frontend web app (mandatory)"
     echo "  -t, --tenant-id AZURE_AD_TENANT_ID     Azure AD tenant ID (mandatory)"
-    echo "  -i, --instance AZURE_AD_INSTANCE       Azure cloud instance for authenticating users. Defaults to (https://login.microsoftonline.com/) if not specified."
-=======
-    echo "  -a, --application-id APPLICATION_ID    Client application ID (mandatory)"
-    echo "  -au, --authority                       Authority to use for client applications that are not configured as multi-tenant. Defaults to (https://login.microsoftonline.com/common) if not specified."
+    echo "  -i, --instance AZURE_AD_INSTANCE       Azure cloud instance for authenticating users. Defaults to (https://login.microsoftonline.com) if not specified."
     echo "  -v  --version VERSION                  Version to display in UI (default: 1.0.0)"
     echo "  -i  --version-info INFO                Additional info to put in version details"
->>>>>>> 6415a998
     echo "  -nr, --no-redirect                     Do not attempt to register redirect URIs with the client application"
 }
 
@@ -125,19 +115,13 @@
 ENV_FILE_PATH="$SCRIPT_ROOT/../../webapp/.env"
 echo "Writing environment variables to '$ENV_FILE_PATH'..."
 echo "REACT_APP_BACKEND_URI=https://$WEB_API_URL/" > $ENV_FILE_PATH
-<<<<<<< HEAD
 echo "REACT_APP_AUTH_TYPE=AzureAd" >> $ENV_FILE_PATH
 # TODO: trim trailing slash from instance
 echo "REACT_APP_AAD_AUTHORITY=$INSTANCE/$TENANT_ID" >> $ENV_FILE_PATH
 echo "REACT_APP_AAD_CLIENT_ID=$FRONTEND_CLIENT_ID" >> $ENV_FILE_PATH
 echo "REACT_APP_AAD_API_SCOPE=api://$WEB_API_CLIENT_ID/$WEB_API_SCOPE" >> $ENV_FILE_PATH
-=======
-echo "REACT_APP_AAD_AUTHORITY=$AUTHORITY" >> $ENV_FILE_PATH
-echo "REACT_APP_AAD_CLIENT_ID=$APPLICATION_ID" >> $ENV_FILE_PATH
-echo "REACT_APP_SK_API_KEY=$WEB_API_KEY" >> $ENV_FILE_PATH
 echo "REACT_APP_SK_VERSION=$VERSION" >> $ENV_FILE_PATH
 echo "REACT_APP_SK_BUILD_INFO=$VERSION_INFO" >> $ENV_FILE_PATH
->>>>>>> 6415a998
 
 echo "Writing swa-cli.config.json..."
 SWA_CONFIG_FILE_PATH="$SCRIPT_ROOT/../../webapp/swa-cli.config.json"
