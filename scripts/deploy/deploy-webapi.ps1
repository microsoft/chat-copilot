--- conflicted
+++ resolved
@@ -20,21 +20,15 @@
     $DeploymentName,
 
     [string]
-<<<<<<< HEAD
-    # Copilot Chat application package to deploy
+    # Name of the web app deployment slot
+    $DeploymentSlot,
+
+    [string]
     $PackageFilePath = "$PSScriptRoot/out/webapi.zip",
 
     [switch]
     # Switch to add our URI in app registration's redirect URIs if missing
     $EnsureUriInAppRegistration
-=======
-    # Name of the web app deployment slot
-    $DeploymentSlot,
-
-    [string]
-    # CopilotChat WebApi package to deploy
-    $PackageFilePath = "$PSScriptRoot/out/webapi.zip"
->>>>>>> 6099869f
 )
 
 # Ensure $PackageFilePath exists
@@ -55,16 +49,11 @@
 }
 
 Write-Host "Getting Azure WebApp resource name..."
-<<<<<<< HEAD
 $deployment=$(az deployment group show --name $DeploymentName --resource-group $ResourceGroupName --output json | ConvertFrom-Json)
 $webApiUrl = $deployment.properties.outputs.webapiUrl.value
 $webApiName = $deployment.properties.outputs.webapiName.value
 
 if ($null -eq $webApiName) {
-=======
-$webappName = $(az deployment group show --name $DeploymentName --resource-group $ResourceGroupName --output json | ConvertFrom-Json).properties.outputs.webapiName.value
-if ($null -eq $webAppName) {
->>>>>>> 6099869f
     Write-Error "Could not get Azure WebApp resource name from deployment output."
     exit 1
 }
@@ -77,44 +66,8 @@
     exit $LASTEXITCODE
 }
 
-<<<<<<< HEAD
 Write-Host "Deploying '$PackageFilePath' to Azure WebApp '$webApiName'..."
 az webapp deployment source config-zip --resource-group $ResourceGroupName --name $webApiName --src $PackageFilePath
-=======
-# Check if DeploymentSlot parameter was passed
-if ($DeploymentSlot) {
-
-    Write-Host "Checking if slot $DeploymentSlot exists for '$webappName'..."
-    $availableSlots = az webapp deployment slot list --resource-group $ResourceGroupName --name $webappName | ConvertFrom-JSON | Select-Object -Property Name
-    $slotExists = false
-
-    foreach ($slot in $availableSlots) { 
-        if ($slot.name -eq $DeploymentSlot) { 
-            # Deployment slot was found we dont need to create it
-            $slotExists = true
-        } 
-    }
-
-    # Web App DeploymentSlot does not exist, create it
-    if (!$slotExists) {
-        Write-Host "DeploymentSlot $DeploymentSlot does not exist, creating..."
-        az webapp deployment slot create --slot $DeploymentSlot --resource-group $ResourceGroupName --name $webappName | Out-Null
-    }
-}
-
-Write-Host "Deploying '$PackageFilePath' to Azure WebApp '$webappName'..."
-# Setup the command as a string
-$azWebAppCommand = "az webapp deployment source config-zip --resource-group $ResourceGroupName --name $webappName --src $PackageFilePath"
-
-# Check if DeploymentSlot parameter was passed and append the argument to azwebappcommand
-if ($DeploymentSlot) {
-    $azWebAppCommand += " --slot $DeploymentSlot"
-}
-
-# Invoke the command string
-Invoke-Expression $azWebAppCommand
-
->>>>>>> 6099869f
 if ($LASTEXITCODE -ne 0) {
     exit $LASTEXITCODE
 }
