{
  "$schema": "https://schema.management.azure.com/schemas/2019-04-01/deploymentTemplate.json#",
  "contentVersion": "1.0.0.0",
  "metadata": {
    "_generator": {
      "name": "bicep",
      "version": "0.21.1.54444",
<<<<<<< HEAD
      "templateHash": "8528359207932683544"
=======
      "templateHash": "8121623595763502084"
>>>>>>> 67ca4fe3
    }
  },
  "parameters": {
    "name": {
      "type": "string",
      "defaultValue": "copichat",
      "metadata": {
        "description": "Name for the deployment consisting of alphanumeric characters or dashes ('-')"
      }
    },
    "webAppServiceSku": {
      "type": "string",
      "defaultValue": "B1",
      "allowedValues": [
        "B1",
        "S1",
        "S2",
        "S3",
        "P1V3",
        "P2V3",
        "I1V2",
        "I2V2"
      ],
      "metadata": {
        "description": "SKU for the Azure App Service plan"
      }
    },
    "webApiPackageUri": {
      "type": "string",
      "defaultValue": "https://aka.ms/copilotchat/webapi/latest",
      "metadata": {
        "description": "Location of package to deploy as the web service"
      }
    },
    "memoryPipelinePackageUri": {
      "type": "string",
      "defaultValue": "https://aka.ms/copilotchat/memorypipeline/latest",
      "metadata": {
        "description": "Location of package to deploy as the memory pipeline"
      }
    },
    "webSearcherPackageUri": {
      "type": "string",
      "defaultValue": "https://aka.ms/copilotchat/websearcher/latest",
      "metadata": {
        "description": "Location of the websearcher plugin to deploy"
      }
    },
    "aiService": {
      "type": "string",
      "defaultValue": "AzureOpenAI",
      "allowedValues": [
        "AzureOpenAI",
        "OpenAI"
      ],
      "metadata": {
        "description": "Underlying AI service"
      }
    },
    "completionModel": {
      "type": "string",
      "defaultValue": "gpt-35-turbo",
      "metadata": {
        "description": "Model to use for chat completions"
      }
    },
    "embeddingModel": {
      "type": "string",
      "defaultValue": "text-embedding-ada-002",
      "metadata": {
        "description": "Model to use for text embeddings"
      }
    },
    "plannerModel": {
      "type": "string",
      "defaultValue": "gpt-35-turbo",
      "metadata": {
        "description": "Completion model the task planner should use"
      }
    },
    "aiEndpoint": {
      "type": "string",
      "defaultValue": "",
      "metadata": {
        "description": "Azure OpenAI endpoint to use (Azure OpenAI only)"
      }
    },
    "aiApiKey": {
      "type": "securestring",
      "defaultValue": "",
      "metadata": {
        "description": "Azure OpenAI or OpenAI API key"
      }
    },
    "webApiClientId": {
      "type": "string",
      "defaultValue": "",
      "metadata": {
        "description": "Azure AD client ID for the backend web API"
      }
    },
    "frontendClientId": {
      "type": "string",
      "defaultValue": "",
      "metadata": {
        "description": "Azure AD client ID for the frontend"
      }
    },
    "azureAdTenantId": {
      "type": "string",
      "defaultValue": "",
      "metadata": {
        "description": "Azure AD tenant ID for authenticating users"
      }
    },
    "azureAdInstance": {
      "type": "string",
      "defaultValue": "[environment().authentication.loginEndpoint]",
      "metadata": {
        "description": "Azure AD cloud instance for authenticating users"
      }
    },
    "deployNewAzureOpenAI": {
      "type": "bool",
      "defaultValue": false,
      "metadata": {
        "description": "Whether to deploy a new Azure OpenAI instance"
      }
    },
    "deployCosmosDB": {
      "type": "bool",
      "defaultValue": true,
      "metadata": {
        "description": "Whether to deploy Cosmos DB for persistent chat storage"
      }
    },
    "memoryStore": {
      "type": "string",
      "defaultValue": "Volatile",
      "allowedValues": [
        "Volatile",
        "AzureCognitiveSearch",
        "Qdrant",
        "Postgres"
      ],
      "metadata": {
        "description": "What method to use to persist embeddings"
      }
    },
    "deploySpeechServices": {
      "type": "bool",
      "defaultValue": true,
      "metadata": {
        "description": "Whether to deploy Azure Speech Services to enable input by voice"
      }
    },
    "deployWebApiPackage": {
      "type": "bool",
      "defaultValue": true,
      "metadata": {
        "description": "Whether to deploy the backend Web API package"
      }
    },
    "deployMemoryPipelinePackage": {
      "type": "bool",
      "defaultValue": true,
      "metadata": {
        "description": "Whether to deploy the memory pipeline package"
      }
    },
    "deployWebSearcherPackage": {
      "type": "bool",
      "defaultValue": true,
      "metadata": {
        "description": "Whether to deploy the websearcher plugin package"
      }
    },
    "location": {
      "type": "string",
      "defaultValue": "[resourceGroup().location]",
      "metadata": {
        "description": "Region for the resources"
      }
    },
    "sqlAdminPassword": {
      "type": "securestring",
      "defaultValue": "[newGuid()]",
      "metadata": {
        "description": "PostgreSQL admin password"
      }
    }
  },
  "variables": {
    "rgIdHash": "[uniqueString(resourceGroup().id)]",
    "uniqueName": "[format('{0}-{1}', parameters('name'), variables('rgIdHash'))]",
    "storageFileShareName": "aciqdrantshare"
  },
  "resources": [
    {
      "condition": "[equals(parameters('memoryStore'), 'Qdrant')]",
      "type": "Microsoft.Storage/storageAccounts/fileServices/shares",
      "apiVersion": "2022-09-01",
      "name": "[format('{0}/{1}/{2}', format('st{0}', variables('rgIdHash')), 'default', variables('storageFileShareName'))]",
      "dependsOn": [
        "[resourceId('Microsoft.Storage/storageAccounts/fileServices', format('st{0}', variables('rgIdHash')), 'default')]"
      ]
    },
    {
      "condition": "[equals(parameters('memoryStore'), 'Qdrant')]",
      "type": "Microsoft.Storage/storageAccounts/fileServices",
      "apiVersion": "2022-09-01",
      "name": "[format('{0}/{1}', format('st{0}', variables('rgIdHash')), 'default')]",
      "dependsOn": [
        "[resourceId('Microsoft.Storage/storageAccounts', format('st{0}', variables('rgIdHash')))]"
      ]
    },
    {
      "condition": "[parameters('deployNewAzureOpenAI')]",
      "type": "Microsoft.CognitiveServices/accounts",
      "apiVersion": "2022-12-01",
      "name": "[format('ai-{0}', variables('uniqueName'))]",
      "location": "[parameters('location')]",
      "kind": "OpenAI",
      "sku": {
        "name": "S0"
      },
      "properties": {
        "customSubDomainName": "[toLower(variables('uniqueName'))]"
      }
    },
    {
      "condition": "[parameters('deployNewAzureOpenAI')]",
      "type": "Microsoft.CognitiveServices/accounts/deployments",
      "apiVersion": "2022-12-01",
      "name": "[format('{0}/{1}', format('ai-{0}', variables('uniqueName')), parameters('completionModel'))]",
      "properties": {
        "model": {
          "format": "OpenAI",
          "name": "[parameters('completionModel')]"
        },
        "scaleSettings": {
          "scaleType": "Standard"
        }
      },
      "dependsOn": [
        "[resourceId('Microsoft.CognitiveServices/accounts', format('ai-{0}', variables('uniqueName')))]"
      ]
    },
    {
      "condition": "[parameters('deployNewAzureOpenAI')]",
      "type": "Microsoft.CognitiveServices/accounts/deployments",
      "apiVersion": "2022-12-01",
      "name": "[format('{0}/{1}', format('ai-{0}', variables('uniqueName')), parameters('embeddingModel'))]",
      "properties": {
        "model": {
          "format": "OpenAI",
          "name": "[parameters('embeddingModel')]"
        },
        "scaleSettings": {
          "scaleType": "Standard"
        }
      },
      "dependsOn": [
        "[resourceId('Microsoft.CognitiveServices/accounts', format('ai-{0}', variables('uniqueName')))]",
        "[resourceId('Microsoft.CognitiveServices/accounts/deployments', format('ai-{0}', variables('uniqueName')), parameters('completionModel'))]"
      ]
    },
    {
      "type": "Microsoft.Web/serverfarms",
      "apiVersion": "2022-03-01",
      "name": "[format('asp-{0}-webapi', variables('uniqueName'))]",
      "location": "[parameters('location')]",
      "kind": "app",
      "sku": {
        "name": "[parameters('webAppServiceSku')]"
      }
    },
    {
      "type": "Microsoft.Web/sites",
      "apiVersion": "2022-09-01",
      "name": "[format('app-{0}-webapi', variables('uniqueName'))]",
      "location": "[parameters('location')]",
      "kind": "app",
      "tags": {
        "skweb": "1"
      },
      "properties": {
        "serverFarmId": "[resourceId('Microsoft.Web/serverfarms', format('asp-{0}-webapi', variables('uniqueName')))]",
        "httpsOnly": true,
        "virtualNetworkSubnetId": "[reference(resourceId('Microsoft.Network/virtualNetworks', format('vnet-{0}', variables('uniqueName'))), '2021-05-01').subnets[0].id]",
        "siteConfig": {
          "healthCheckPath": "/healthz"
        }
      },
      "dependsOn": [
        "[resourceId('Microsoft.Web/serverfarms', format('asp-{0}-webapi', variables('uniqueName')))]",
        "[resourceId('Microsoft.Network/virtualNetworks', format('vnet-{0}', variables('uniqueName')))]"
      ]
    },
    {
      "type": "Microsoft.Web/sites/config",
      "apiVersion": "2022-09-01",
      "name": "[format('{0}/{1}', format('app-{0}-webapi', variables('uniqueName')), 'web')]",
      "properties": {
        "alwaysOn": false,
        "cors": {
          "allowedOrigins": [
            "http://localhost:3000",
            "https://localhost:3000"
          ],
          "supportCredentials": true
        },
        "detailedErrorLoggingEnabled": true,
        "minTlsVersion": "1.2",
        "netFrameworkVersion": "v6.0",
        "use32BitWorkerProcess": false,
        "vnetRouteAllEnabled": true,
        "webSocketsEnabled": true,
        "appSettings": [
          {
            "name": "Authentication:Type",
            "value": "AzureAd"
          },
          {
            "name": "Authentication:AzureAd:Instance",
            "value": "[parameters('azureAdInstance')]"
          },
          {
            "name": "Authentication:AzureAd:TenantId",
            "value": "[parameters('azureAdTenantId')]"
          },
          {
            "name": "Authentication:AzureAd:ClientId",
            "value": "[parameters('webApiClientId')]"
          },
          {
            "name": "Authentication:AzureAd:Scopes",
            "value": "access_as_user"
          },
          {
            "name": "Planner:Model",
            "value": "[parameters('plannerModel')]"
          },
          {
            "name": "ChatStore:Type",
            "value": "[if(parameters('deployCosmosDB'), 'cosmos', 'volatile')]"
          },
          {
            "name": "ChatStore:Cosmos:Database",
            "value": "CopilotChat"
          },
          {
            "name": "ChatStore:Cosmos:ChatSessionsContainer",
            "value": "chatsessions"
          },
          {
            "name": "ChatStore:Cosmos:ChatMessagesContainer",
            "value": "chatmessages"
          },
          {
            "name": "ChatStore:Cosmos:ChatMemorySourcesContainer",
            "value": "chatmemorysources"
          },
          {
            "name": "ChatStore:Cosmos:ChatParticipantsContainer",
            "value": "chatparticipants"
          },
          {
            "name": "ChatStore:Cosmos:ConnectionString",
            "value": "[if(parameters('deployCosmosDB'), listConnectionStrings(resourceId('Microsoft.DocumentDB/databaseAccounts', toLower(format('cosmos-{0}', variables('uniqueName')))), '2023-04-15').connectionStrings[0].connectionString, '')]"
          },
          {
            "name": "MemoryStore:Type",
            "value": "[parameters('memoryStore')]"
          },
          {
            "name": "MemoryStore:Qdrant:Host",
            "value": "[if(equals(parameters('memoryStore'), 'Qdrant'), format('https://{0}', reference(resourceId('Microsoft.Web/sites', format('app-{0}-qdrant', variables('uniqueName'))), '2022-09-01').defaultHostName), '')]"
          },
          {
            "name": "MemoryStore:Qdrant:Port",
            "value": "443"
          },
          {
            "name": "MemoryStore:AzureCognitiveSearch:Endpoint",
            "value": "[if(equals(parameters('memoryStore'), 'AzureCognitiveSearch'), format('https://{0}.search.windows.net', format('acs-{0}', variables('uniqueName'))), '')]"
          },
          {
            "name": "MemoryStore:AzureCognitiveSearch:Key",
            "value": "[if(equals(parameters('memoryStore'), 'AzureCognitiveSearch'), listAdminKeys(resourceId('Microsoft.Search/searchServices', format('acs-{0}', variables('uniqueName'))), '2022-09-01').primaryKey, '')]"
          },
          {
            "name": "MemoryStore:Postgres:ConnectionString",
            "value": "[if(equals(parameters('memoryStore'), 'Postgres'), format('Host={0}:5432;Username=citus;Password={1};Database=citus', reference(resourceId('Microsoft.DBforPostgreSQL/serverGroupsv2', format('pg-{0}', variables('uniqueName'))), '2022-11-08').serverNames[0].fullyQualifiedDomainName, parameters('sqlAdminPassword')), '')]"
          },
          {
            "name": "AzureSpeech:Region",
            "value": "[parameters('location')]"
          },
          {
            "name": "AzureSpeech:Key",
            "value": "[if(parameters('deploySpeechServices'), listKeys(resourceId('Microsoft.CognitiveServices/accounts', format('cog-speech-{0}', variables('uniqueName'))), '2022-12-01').key1, '')]"
          },
          {
            "name": "AllowedOrigins",
            "value": "[[*]"
          },
          {
            "name": "Kestrel:Endpoints:Https:Url",
            "value": "https://localhost:443"
          },
          {
            "name": "Frontend:AadClientId",
            "value": "[parameters('frontendClientId')]"
          },
          {
            "name": "Frontend:BackendUri",
            "value": "[format('https://{0}.azurewebsites.net/', format('app-{0}-webapi', variables('uniqueName')))]"
          },
          {
            "name": "Logging:LogLevel:Default",
            "value": "Warning"
          },
          {
            "name": "Logging:LogLevel:CopilotChat.WebApi",
            "value": "Warning"
          },
          {
            "name": "Logging:LogLevel:Microsoft.SemanticKernel",
            "value": "Warning"
          },
          {
            "name": "Logging:LogLevel:Microsoft.AspNetCore.Hosting",
            "value": "Warning"
          },
          {
            "name": "Logging:LogLevel:Microsoft.Hosting.Lifetimel",
            "value": "Warning"
          },
          {
            "name": "Logging:ApplicationInsights:LogLevel:Default",
            "value": "Warning"
          },
          {
            "name": "APPLICATIONINSIGHTS_CONNECTION_STRING",
            "value": "[reference(resourceId('Microsoft.Insights/components', format('appins-{0}-webapi', variables('uniqueName'))), '2020-02-02').ConnectionString]"
          },
          {
            "name": "ApplicationInsightsAgent_EXTENSION_VERSION",
            "value": "~2"
          },
          {
            "name": "SemanticMemory:ContentStorageType",
            "value": "AzureBlobs"
          },
          {
            "name": "SemanticMemory:TextGeneratorType",
            "value": "[parameters('aiService')]"
          },
          {
            "name": "SemanticMemory:DataIngestion:OrchestrationType",
            "value": "Distributed"
          },
          {
            "name": "SemanticMemory:DataIngestion:DistributedOrchestration:QueueType",
            "value": "AzureQueue"
          },
          {
            "name": "SemanticMemory:DataIngestion:EmbeddingGeneratorTypes:0",
            "value": "[parameters('aiService')]"
          },
          {
            "name": "SemanticMemory:DataIngestion:VectorDbTypes:0",
            "value": "[parameters('memoryStore')]"
          },
          {
            "name": "SemanticMemory:Retrieval:VectorDbType",
            "value": "[parameters('memoryStore')]"
          },
          {
            "name": "SemanticMemory:Retrieval:EmbeddingGeneratorType",
            "value": "[parameters('aiService')]"
          },
          {
            "name": "SemanticMemory:Services:AzureBlobs:Auth",
            "value": "ConnectionString"
          },
          {
            "name": "SemanticMemory:Services:AzureBlobs:ConnectionString",
            "value": "[format('DefaultEndpointsProtocol=https;AccountName={0};AccountKey={1}', format('st{0}', variables('rgIdHash')), listKeys(resourceId('Microsoft.Storage/storageAccounts', format('st{0}', variables('rgIdHash'))), '2022-09-01').keys[1].value)]"
          },
          {
            "name": "SemanticMemory:Services:AzureBlobs:Container",
            "value": "chatmemory"
          },
          {
            "name": "SemanticMemory:Services:AzureQueue:Auth",
            "value": "ConnectionString"
          },
          {
            "name": "SemanticMemory:Services:AzureQueue:ConnectionString",
            "value": "[format('DefaultEndpointsProtocol=https;AccountName={0};AccountKey={1}', format('st{0}', variables('rgIdHash')), listKeys(resourceId('Microsoft.Storage/storageAccounts', format('st{0}', variables('rgIdHash'))), '2022-09-01').keys[1].value)]"
          },
          {
            "name": "SemanticMemory:Services:AzureCognitiveSearch:Auth",
            "value": "ApiKey"
          },
          {
            "name": "SemanticMemory:Services:AzureCognitiveSearch:Endpoint",
            "value": "[if(equals(parameters('memoryStore'), 'AzureCognitiveSearch'), format('https://{0}.search.windows.net', format('acs-{0}', variables('uniqueName'))), '')]"
          },
          {
            "name": "SemanticMemory:Services:AzureCognitiveSearch:APIKey",
            "value": "[if(equals(parameters('memoryStore'), 'AzureCognitiveSearch'), listAdminKeys(resourceId('Microsoft.Search/searchServices', format('acs-{0}', variables('uniqueName'))), '2022-09-01').primaryKey, '')]"
          },
          {
            "name": "SemanticMemory:Services:AzureOpenAIText:Auth",
            "value": "ApiKey"
          },
          {
            "name": "SemanticMemory:Services:AzureOpenAIText:Endpoint",
            "value": "[if(parameters('deployNewAzureOpenAI'), reference(resourceId('Microsoft.CognitiveServices/accounts', format('ai-{0}', variables('uniqueName'))), '2022-12-01').endpoint, parameters('aiEndpoint'))]"
          },
          {
            "name": "SemanticMemory:Services:AzureOpenAIText:APIKey",
            "value": "[if(parameters('deployNewAzureOpenAI'), listKeys(resourceId('Microsoft.CognitiveServices/accounts', format('ai-{0}', variables('uniqueName'))), '2022-12-01').key1, parameters('aiApiKey'))]"
          },
          {
            "name": "SemanticMemory:Services:AzureOpenAIText:Deployment",
            "value": "[parameters('completionModel')]"
          },
          {
            "name": "SemanticMemory:Services:AzureOpenAIEmbedding:Auth",
            "value": "ApiKey"
          },
          {
            "name": "SemanticMemory:Services:AzureOpenAIEmbedding:Endpoint",
            "value": "[if(parameters('deployNewAzureOpenAI'), reference(resourceId('Microsoft.CognitiveServices/accounts', format('ai-{0}', variables('uniqueName'))), '2022-12-01').endpoint, parameters('aiEndpoint'))]"
          },
          {
            "name": "SemanticMemory:Services:AzureOpenAIEmbedding:APIKey",
            "value": "[if(parameters('deployNewAzureOpenAI'), listKeys(resourceId('Microsoft.CognitiveServices/accounts', format('ai-{0}', variables('uniqueName'))), '2022-12-01').key1, parameters('aiApiKey'))]"
          },
          {
            "name": "SemanticMemory:Services:AzureOpenAIEmbedding:Deployment",
            "value": "[parameters('embeddingModel')]"
          },
          {
            "name": "Plugins:0:Name",
            "value": "Klarna Shopping"
          },
          {
            "name": "Plugins:0:Url",
            "value": "https://www.klarna.com"
          },
          {
            "name": "Plugins:1:Name",
            "value": "WebSearcher"
          },
          {
            "name": "Plugins:1:Url",
            "value": "[format('https://{0}', reference(resourceId('Microsoft.Web/sites', format('function-{0}-websearcher-plugin', variables('uniqueName'))), '2022-09-01').defaultHostName)]"
          },
          {
            "name": "Plugins:1:Key",
            "value": "[listkeys(format('{0}/host/default/', resourceId('Microsoft.Web/sites', format('function-{0}-websearcher-plugin', variables('uniqueName')))), '2022-09-01').functionKeys.default]"
          }
        ]
      },
      "dependsOn": [
        "[resourceId('Microsoft.Insights/components', format('appins-{0}-webapi', variables('uniqueName')))]",
        "[resourceId('Microsoft.Web/sites', format('app-{0}-qdrant', variables('uniqueName')))]",
        "[resourceId('Microsoft.Web/sites', format('app-{0}-webapi', variables('uniqueName')))]",
        "[resourceId('Microsoft.Search/searchServices', format('acs-{0}', variables('uniqueName')))]",
        "[resourceId('Microsoft.DocumentDB/databaseAccounts', toLower(format('cosmos-{0}', variables('uniqueName'))))]",
        "[resourceId('Microsoft.Web/sites', format('function-{0}-websearcher-plugin', variables('uniqueName')))]",
        "[resourceId('Microsoft.CognitiveServices/accounts', format('ai-{0}', variables('uniqueName')))]",
        "[resourceId('Microsoft.DBforPostgreSQL/serverGroupsv2', format('pg-{0}', variables('uniqueName')))]",
        "[resourceId('Microsoft.CognitiveServices/accounts', format('cog-speech-{0}', variables('uniqueName')))]",
        "[resourceId('Microsoft.Storage/storageAccounts', format('st{0}', variables('rgIdHash')))]"
      ]
    },
    {
      "condition": "[parameters('deployWebApiPackage')]",
      "type": "Microsoft.Web/sites/extensions",
      "apiVersion": "2022-09-01",
      "name": "[format('{0}/{1}', format('app-{0}-webapi', variables('uniqueName')), 'MSDeploy')]",
      "kind": "string",
      "properties": {
        "packageUri": "[parameters('webApiPackageUri')]"
      },
      "dependsOn": [
        "[resourceId('Microsoft.Web/sites', format('app-{0}-webapi', variables('uniqueName')))]",
        "[resourceId('Microsoft.Web/sites/config', format('app-{0}-webapi', variables('uniqueName')), 'web')]"
      ]
    },
    {
      "type": "Microsoft.Web/sites",
      "apiVersion": "2022-09-01",
      "name": "[format('app-{0}-memorypipeline', variables('uniqueName'))]",
      "location": "[parameters('location')]",
      "kind": "app",
      "tags": {
        "skweb": "1"
      },
      "properties": {
        "serverFarmId": "[resourceId('Microsoft.Web/serverfarms', format('asp-{0}-webapi', variables('uniqueName')))]",
        "siteConfig": {
          "alwaysOn": true
        }
      },
      "dependsOn": [
        "[resourceId('Microsoft.Web/serverfarms', format('asp-{0}-webapi', variables('uniqueName')))]"
      ]
    },
    {
      "type": "Microsoft.Web/sites/config",
      "apiVersion": "2022-09-01",
      "name": "[format('{0}/{1}', format('app-{0}-memorypipeline', variables('uniqueName')), 'web')]",
      "properties": {
        "alwaysOn": true,
        "detailedErrorLoggingEnabled": true,
        "minTlsVersion": "1.2",
        "netFrameworkVersion": "v6.0",
        "use32BitWorkerProcess": false,
        "appSettings": [
          {
            "name": "SemanticMemory:ContentStorageType",
            "value": "AzureBlobs"
          },
          {
            "name": "SemanticMemory:TextGeneratorType",
            "value": "[parameters('aiService')]"
          },
          {
            "name": "SemanticMemory:ImageOcrType",
            "value": "AzureFormRecognizer"
          },
          {
            "name": "SemanticMemory:DataIngestion:OrchestrationType",
            "value": "Distributed"
          },
          {
            "name": "SemanticMemory:DataIngestion:DistributedOrchestration:QueueType",
            "value": "AzureQueue"
          },
          {
            "name": "SemanticMemory:DataIngestion:EmbeddingGeneratorTypes:0",
            "value": "[parameters('aiService')]"
          },
          {
            "name": "SemanticMemory:DataIngestion:VectorDbTypes:0",
            "value": "[parameters('memoryStore')]"
          },
          {
            "name": "SemanticMemory:Retrieval:VectorDbType",
            "value": "[parameters('memoryStore')]"
          },
          {
            "name": "SemanticMemory:Retrieval:EmbeddingGeneratorType",
            "value": "[parameters('aiService')]"
          },
          {
            "name": "SemanticMemory:Services:AzureBlobs:Auth",
            "value": "ConnectionString"
          },
          {
            "name": "SemanticMemory:Services:AzureBlobs:ConnectionString",
            "value": "[format('DefaultEndpointsProtocol=https;AccountName={0};AccountKey={1}', format('st{0}', variables('rgIdHash')), listKeys(resourceId('Microsoft.Storage/storageAccounts', format('st{0}', variables('rgIdHash'))), '2022-09-01').keys[1].value)]"
          },
          {
            "name": "SemanticMemory:Services:AzureBlobs:Container",
            "value": "chatmemory"
          },
          {
            "name": "SemanticMemory:Services:AzureQueue:Auth",
            "value": "ConnectionString"
          },
          {
            "name": "SemanticMemory:Services:AzureQueue:ConnectionString",
            "value": "[format('DefaultEndpointsProtocol=https;AccountName={0};AccountKey={1}', format('st{0}', variables('rgIdHash')), listKeys(resourceId('Microsoft.Storage/storageAccounts', format('st{0}', variables('rgIdHash'))), '2022-09-01').keys[1].value)]"
          },
          {
            "name": "SemanticMemory:Services:AzureCognitiveSearch:Auth",
            "value": "ApiKey"
          },
          {
            "name": "SemanticMemory:Services:AzureCognitiveSearch:Endpoint",
            "value": "[if(equals(parameters('memoryStore'), 'AzureCognitiveSearch'), format('https://{0}.search.windows.net', format('acs-{0}', variables('uniqueName'))), '')]"
          },
          {
            "name": "SemanticMemory:Services:AzureCognitiveSearch:APIKey",
            "value": "[if(equals(parameters('memoryStore'), 'AzureCognitiveSearch'), listAdminKeys(resourceId('Microsoft.Search/searchServices', format('acs-{0}', variables('uniqueName'))), '2022-09-01').primaryKey, '')]"
          },
          {
            "name": "SemanticMemory:Services:AzureOpenAIText:Auth",
            "value": "ApiKey"
          },
          {
            "name": "SemanticMemory:Services:AzureOpenAIText:Endpoint",
            "value": "[if(parameters('deployNewAzureOpenAI'), reference(resourceId('Microsoft.CognitiveServices/accounts', format('ai-{0}', variables('uniqueName'))), '2022-12-01').endpoint, parameters('aiEndpoint'))]"
          },
          {
            "name": "SemanticMemory:Services:AzureOpenAIText:APIKey",
            "value": "[if(parameters('deployNewAzureOpenAI'), listKeys(resourceId('Microsoft.CognitiveServices/accounts', format('ai-{0}', variables('uniqueName'))), '2022-12-01').key1, parameters('aiApiKey'))]"
          },
          {
            "name": "SemanticMemory:Services:AzureOpenAIText:Deployment",
            "value": "[parameters('completionModel')]"
          },
          {
            "name": "SemanticMemory:Services:AzureOpenAIEmbedding:Auth",
            "value": "ApiKey"
          },
          {
            "name": "SemanticMemory:Services:AzureOpenAIEmbedding:Endpoint",
            "value": "[if(parameters('deployNewAzureOpenAI'), reference(resourceId('Microsoft.CognitiveServices/accounts', format('ai-{0}', variables('uniqueName'))), '2022-12-01').endpoint, parameters('aiEndpoint'))]"
          },
          {
            "name": "SemanticMemory:Services:AzureOpenAIEmbedding:APIKey",
            "value": "[if(parameters('deployNewAzureOpenAI'), listKeys(resourceId('Microsoft.CognitiveServices/accounts', format('ai-{0}', variables('uniqueName'))), '2022-12-01').key1, parameters('aiApiKey'))]"
          },
          {
            "name": "SemanticMemory:Services:AzureOpenAIEmbedding:Deployment",
            "value": "[parameters('embeddingModel')]"
          },
          {
            "name": "SemanticMemory:Services:AzureFormRecognizer:Auth",
            "value": "ApiKey"
          },
          {
            "name": "SemanticMemory:Services:AzureFormRecognizer:Endpoint",
            "value": "[reference(resourceId('Microsoft.CognitiveServices/accounts', format('cog-ocr-{0}', variables('uniqueName'))), '2022-12-01').endpoint]"
          },
          {
            "name": "SemanticMemory:Services:AzureFormRecognizer:APIKey",
            "value": "[listKeys(resourceId('Microsoft.CognitiveServices/accounts', format('cog-ocr-{0}', variables('uniqueName'))), '2022-12-01').key1]"
          },
          {
            "name": "Logging:LogLevel:Default",
            "value": "Information"
          },
          {
            "name": "Logging:LogLevel:AspNetCore",
            "value": "Warning"
          },
          {
            "name": "Logging:ApplicationInsights:LogLevel:Default",
            "value": "Warning"
          },
          {
            "name": "ApplicationInsights:ConnectionString",
            "value": "[reference(resourceId('Microsoft.Insights/components', format('appins-{0}-memorypipeline', variables('uniqueName'))), '2020-02-02').ConnectionString]"
          }
        ]
      },
      "dependsOn": [
        "[resourceId('Microsoft.Insights/components', format('appins-{0}-memorypipeline', variables('uniqueName')))]",
        "[resourceId('Microsoft.Web/sites', format('app-{0}-memorypipeline', variables('uniqueName')))]",
        "[resourceId('Microsoft.Search/searchServices', format('acs-{0}', variables('uniqueName')))]",
        "[resourceId('Microsoft.CognitiveServices/accounts', format('cog-ocr-{0}', variables('uniqueName')))]",
        "[resourceId('Microsoft.CognitiveServices/accounts', format('ai-{0}', variables('uniqueName')))]",
        "[resourceId('Microsoft.Storage/storageAccounts', format('st{0}', variables('rgIdHash')))]"
      ]
    },
    {
      "condition": "[parameters('deployMemoryPipelinePackage')]",
      "type": "Microsoft.Web/sites/extensions",
      "apiVersion": "2022-09-01",
      "name": "[format('{0}/{1}', format('app-{0}-memorypipeline', variables('uniqueName')), 'MSDeploy')]",
      "kind": "string",
      "properties": {
        "packageUri": "[parameters('memoryPipelinePackageUri')]"
      },
      "dependsOn": [
        "[resourceId('Microsoft.Web/sites', format('app-{0}-memorypipeline', variables('uniqueName')))]",
        "[resourceId('Microsoft.Web/sites/config', format('app-{0}-memorypipeline', variables('uniqueName')), 'web')]"
      ]
    },
    {
      "type": "Microsoft.Web/sites",
      "apiVersion": "2022-09-01",
      "name": "[format('function-{0}-websearcher-plugin', variables('uniqueName'))]",
      "location": "[parameters('location')]",
      "kind": "functionapp",
      "tags": {
        "skweb": "1"
      },
      "properties": {
        "serverFarmId": "[resourceId('Microsoft.Web/serverfarms', format('asp-{0}-webapi', variables('uniqueName')))]",
        "httpsOnly": true,
        "siteConfig": {
          "alwaysOn": true
        }
      },
      "dependsOn": [
        "[resourceId('Microsoft.Web/serverfarms', format('asp-{0}-webapi', variables('uniqueName')))]"
      ]
    },
    {
      "type": "Microsoft.Web/sites/config",
      "apiVersion": "2022-09-01",
      "name": "[format('{0}/{1}', format('function-{0}-websearcher-plugin', variables('uniqueName')), 'web')]",
      "properties": {
        "minTlsVersion": "1.2",
        "appSettings": [
          {
            "name": "FUNCTIONS_EXTENSION_VERSION",
            "value": "~4"
          },
          {
            "name": "FUNCTIONS_WORKER_RUNTIME",
            "value": "dotnet-isolated"
          },
          {
            "name": "AzureWebJobsStorage",
            "value": "[format('DefaultEndpointsProtocol=https;AccountName={0};AccountKey={1}', format('st{0}', variables('rgIdHash')), listKeys(resourceId('Microsoft.Storage/storageAccounts', format('st{0}', variables('rgIdHash'))), '2022-09-01').keys[1].value)]"
          },
          {
            "name": "APPINSIGHTS_INSTRUMENTATIONKEY",
            "value": "[reference(resourceId('Microsoft.Insights/components', format('appins-{0}-websearcher-plugin', variables('uniqueName'))), '2020-02-02').InstrumentationKey]"
          },
          {
            "name": "PluginConfig:BingApiKey",
            "value": "[listKeys(resourceId('Microsoft.Bing/accounts', format('bing-search-{0}', variables('uniqueName'))), '2020-06-10').key1]"
          }
        ]
      },
      "dependsOn": [
        "[resourceId('Microsoft.Insights/components', format('appins-{0}-websearcher-plugin', variables('uniqueName')))]",
        "[resourceId('Microsoft.Bing/accounts', format('bing-search-{0}', variables('uniqueName')))]",
        "[resourceId('Microsoft.Web/sites', format('function-{0}-websearcher-plugin', variables('uniqueName')))]",
        "[resourceId('Microsoft.Storage/storageAccounts', format('st{0}', variables('rgIdHash')))]"
      ]
    },
    {
      "condition": "[parameters('deployWebSearcherPackage')]",
      "type": "Microsoft.Web/sites/extensions",
      "apiVersion": "2022-09-01",
      "name": "[format('{0}/{1}', format('function-{0}-websearcher-plugin', variables('uniqueName')), 'MSDeploy')]",
      "kind": "string",
      "properties": {
        "packageUri": "[parameters('webSearcherPackageUri')]"
      },
      "dependsOn": [
        "[resourceId('Microsoft.Web/sites', format('function-{0}-websearcher-plugin', variables('uniqueName')))]",
        "[resourceId('Microsoft.Web/sites/config', format('function-{0}-websearcher-plugin', variables('uniqueName')), 'web')]"
      ]
    },
    {
      "type": "Microsoft.Insights/components",
      "apiVersion": "2020-02-02",
      "name": "[format('appins-{0}-webapi', variables('uniqueName'))]",
      "location": "[parameters('location')]",
      "kind": "string",
      "tags": {
        "displayName": "AppInsightWeb"
      },
      "properties": {
        "Application_Type": "web",
        "WorkspaceResourceId": "[resourceId('Microsoft.OperationalInsights/workspaces', format('la-{0}', variables('uniqueName')))]"
      },
      "dependsOn": [
        "[resourceId('Microsoft.OperationalInsights/workspaces', format('la-{0}', variables('uniqueName')))]"
      ]
    },
    {
      "type": "Microsoft.Web/sites/siteextensions",
      "apiVersion": "2022-09-01",
      "name": "[format('{0}/{1}', format('app-{0}-webapi', variables('uniqueName')), 'Microsoft.ApplicationInsights.AzureWebSites')]",
      "dependsOn": [
        "[resourceId('Microsoft.Web/sites', format('app-{0}-webapi', variables('uniqueName')))]",
        "[resourceId('Microsoft.Web/sites/config', format('app-{0}-webapi', variables('uniqueName')), 'web')]"
      ]
    },
    {
      "type": "Microsoft.Insights/components",
      "apiVersion": "2020-02-02",
      "name": "[format('appins-{0}-memorypipeline', variables('uniqueName'))]",
      "location": "[parameters('location')]",
      "kind": "string",
      "tags": {
        "displayName": "AppInsightMemoryPipeline"
      },
      "properties": {
        "Application_Type": "web",
        "WorkspaceResourceId": "[resourceId('Microsoft.OperationalInsights/workspaces', format('la-{0}', variables('uniqueName')))]"
      },
      "dependsOn": [
        "[resourceId('Microsoft.OperationalInsights/workspaces', format('la-{0}', variables('uniqueName')))]"
      ]
    },
    {
      "type": "Microsoft.Web/sites/siteextensions",
      "apiVersion": "2022-09-01",
      "name": "[format('{0}/{1}', format('app-{0}-memorypipeline', variables('uniqueName')), 'Microsoft.ApplicationInsights.AzureWebSites')]",
      "dependsOn": [
        "[resourceId('Microsoft.Web/sites', format('app-{0}-memorypipeline', variables('uniqueName')))]",
        "[resourceId('Microsoft.Web/sites/config', format('app-{0}-memorypipeline', variables('uniqueName')), 'web')]"
      ]
    },
    {
      "type": "Microsoft.Insights/components",
      "apiVersion": "2020-02-02",
      "name": "[format('appins-{0}-websearcher-plugin', variables('uniqueName'))]",
      "location": "[parameters('location')]",
      "kind": "web",
      "tags": {
        "displayName": "AppInsightWebSearcherPlugin"
      },
      "properties": {
        "Application_Type": "web",
        "Request_Source": "IbizaWebAppExtensionCreate",
        "WorkspaceResourceId": "[resourceId('Microsoft.OperationalInsights/workspaces', format('la-{0}', variables('uniqueName')))]"
      },
      "dependsOn": [
        "[resourceId('Microsoft.OperationalInsights/workspaces', format('la-{0}', variables('uniqueName')))]"
      ]
    },
    {
      "type": "Microsoft.OperationalInsights/workspaces",
      "apiVersion": "2022-10-01",
      "name": "[format('la-{0}', variables('uniqueName'))]",
      "location": "[parameters('location')]",
      "tags": {
        "displayName": "Log Analytics"
      },
      "properties": {
        "sku": {
          "name": "PerGB2018"
        },
        "retentionInDays": 90,
        "features": {
          "searchVersion": 1,
          "legacy": 0,
          "enableLogAccessUsingOnlyResourcePermissions": true
        }
      }
    },
    {
      "type": "Microsoft.Storage/storageAccounts",
      "apiVersion": "2022-09-01",
      "name": "[format('st{0}', variables('rgIdHash'))]",
      "location": "[parameters('location')]",
      "kind": "StorageV2",
      "sku": {
        "name": "Standard_LRS"
      },
      "properties": {
        "supportsHttpsTrafficOnly": true,
        "allowBlobPublicAccess": false
      }
    },
    {
      "condition": "[equals(parameters('memoryStore'), 'Qdrant')]",
      "type": "Microsoft.Web/serverfarms",
      "apiVersion": "2022-03-01",
      "name": "[format('asp-{0}-qdrant', variables('uniqueName'))]",
      "location": "[parameters('location')]",
      "kind": "linux",
      "sku": {
        "name": "P1v3"
      },
      "properties": {
        "reserved": true
      }
    },
    {
      "condition": "[equals(parameters('memoryStore'), 'Qdrant')]",
      "type": "Microsoft.Web/sites",
      "apiVersion": "2022-09-01",
      "name": "[format('app-{0}-qdrant', variables('uniqueName'))]",
      "location": "[parameters('location')]",
      "kind": "app,linux,container",
      "properties": {
        "serverFarmId": "[resourceId('Microsoft.Web/serverfarms', format('asp-{0}-qdrant', variables('uniqueName')))]",
        "httpsOnly": true,
        "reserved": true,
        "clientCertMode": "Required",
        "virtualNetworkSubnetId": "[reference(resourceId('Microsoft.Network/virtualNetworks', format('vnet-{0}', variables('uniqueName'))), '2021-05-01').subnets[1].id]",
        "siteConfig": {
          "numberOfWorkers": 1,
          "linuxFxVersion": "DOCKER|qdrant/qdrant:latest",
          "alwaysOn": true,
          "vnetRouteAllEnabled": true,
          "ipSecurityRestrictions": [
            {
              "vnetSubnetResourceId": "[reference(resourceId('Microsoft.Network/virtualNetworks', format('vnet-{0}', variables('uniqueName'))), '2021-05-01').subnets[0].id]",
              "action": "Allow",
              "priority": 300,
              "name": "Allow front vnet"
            },
            {
              "ipAddress": "Any",
              "action": "Deny",
              "priority": 2147483647,
              "name": "Deny all"
            }
          ],
          "azureStorageAccounts": {
            "aciqdrantshare": {
              "type": "AzureFiles",
              "accountName": "[if(equals(parameters('memoryStore'), 'Qdrant'), format('st{0}', variables('rgIdHash')), 'notdeployed')]",
              "shareName": "[variables('storageFileShareName')]",
              "mountPath": "/qdrant/storage",
              "accessKey": "[if(equals(parameters('memoryStore'), 'Qdrant'), listKeys(resourceId('Microsoft.Storage/storageAccounts', format('st{0}', variables('rgIdHash'))), '2022-09-01').keys[0].value, '')]"
            }
          }
        }
      },
      "dependsOn": [
        "[resourceId('Microsoft.Web/serverfarms', format('asp-{0}-qdrant', variables('uniqueName')))]",
        "[resourceId('Microsoft.Storage/storageAccounts', format('st{0}', variables('rgIdHash')))]",
        "[resourceId('Microsoft.Network/virtualNetworks', format('vnet-{0}', variables('uniqueName')))]"
      ]
    },
    {
      "condition": "[equals(parameters('memoryStore'), 'AzureCognitiveSearch')]",
      "type": "Microsoft.Search/searchServices",
      "apiVersion": "2022-09-01",
      "name": "[format('acs-{0}', variables('uniqueName'))]",
      "location": "[parameters('location')]",
      "sku": {
        "name": "basic"
      },
      "properties": {
        "replicaCount": 1,
        "partitionCount": 1
      }
    },
    {
      "type": "Microsoft.Network/virtualNetworks",
      "apiVersion": "2021-05-01",
      "name": "[format('vnet-{0}', variables('uniqueName'))]",
      "location": "[parameters('location')]",
      "properties": {
        "addressSpace": {
          "addressPrefixes": [
            "10.0.0.0/16"
          ]
        },
        "subnets": [
          {
            "name": "webSubnet",
            "properties": {
              "addressPrefix": "10.0.1.0/24",
              "networkSecurityGroup": {
                "id": "[resourceId('Microsoft.Network/networkSecurityGroups', format('nsg-{0}-webapi', variables('uniqueName')))]"
              },
              "serviceEndpoints": [
                {
                  "service": "Microsoft.Web",
                  "locations": [
                    "*"
                  ]
                }
              ],
              "delegations": [
                {
                  "name": "delegation",
                  "properties": {
                    "serviceName": "Microsoft.Web/serverfarms"
                  }
                }
              ],
              "privateEndpointNetworkPolicies": "Disabled",
              "privateLinkServiceNetworkPolicies": "Enabled"
            }
          },
          {
            "name": "qdrantSubnet",
            "properties": {
              "addressPrefix": "10.0.2.0/24",
              "networkSecurityGroup": {
                "id": "[resourceId('Microsoft.Network/networkSecurityGroups', format('nsg-{0}-qdrant', variables('uniqueName')))]"
              },
              "serviceEndpoints": [
                {
                  "service": "Microsoft.Web",
                  "locations": [
                    "*"
                  ]
                }
              ],
              "delegations": [
                {
                  "name": "delegation",
                  "properties": {
                    "serviceName": "Microsoft.Web/serverfarms"
                  }
                }
              ],
              "privateEndpointNetworkPolicies": "Disabled",
              "privateLinkServiceNetworkPolicies": "Enabled"
            }
          },
          {
            "name": "postgresSubnet",
            "properties": {
              "addressPrefix": "10.0.3.0/24",
              "serviceEndpoints": [],
              "delegations": [],
              "privateEndpointNetworkPolicies": "Disabled",
              "privateLinkServiceNetworkPolicies": "Enabled"
            }
          }
        ]
      },
      "dependsOn": [
        "[resourceId('Microsoft.Network/networkSecurityGroups', format('nsg-{0}-qdrant', variables('uniqueName')))]",
        "[resourceId('Microsoft.Network/networkSecurityGroups', format('nsg-{0}-webapi', variables('uniqueName')))]"
      ]
    },
    {
      "type": "Microsoft.Network/networkSecurityGroups",
      "apiVersion": "2022-11-01",
      "name": "[format('nsg-{0}-webapi', variables('uniqueName'))]",
      "location": "[parameters('location')]",
      "properties": {
        "securityRules": [
          {
            "name": "AllowAnyHTTPSInbound",
            "properties": {
              "protocol": "TCP",
              "sourcePortRange": "*",
              "destinationPortRange": "443",
              "sourceAddressPrefix": "*",
              "destinationAddressPrefix": "*",
              "access": "Allow",
              "priority": 100,
              "direction": "Inbound"
            }
          }
        ]
      }
    },
    {
      "type": "Microsoft.Network/networkSecurityGroups",
      "apiVersion": "2022-11-01",
      "name": "[format('nsg-{0}-qdrant', variables('uniqueName'))]",
      "location": "[parameters('location')]",
      "properties": {
        "securityRules": []
      }
    },
    {
      "type": "Microsoft.Web/sites/virtualNetworkConnections",
      "apiVersion": "2022-09-01",
      "name": "[format('{0}/{1}', format('app-{0}-webapi', variables('uniqueName')), 'webSubnetConnection')]",
      "properties": {
        "vnetResourceId": "[reference(resourceId('Microsoft.Network/virtualNetworks', format('vnet-{0}', variables('uniqueName'))), '2021-05-01').subnets[0].id]",
        "isSwift": true
      },
      "dependsOn": [
        "[resourceId('Microsoft.Web/sites', format('app-{0}-webapi', variables('uniqueName')))]",
        "[resourceId('Microsoft.Network/virtualNetworks', format('vnet-{0}', variables('uniqueName')))]"
      ]
    },
    {
      "condition": "[equals(parameters('memoryStore'), 'Qdrant')]",
      "type": "Microsoft.Web/sites/virtualNetworkConnections",
      "apiVersion": "2022-09-01",
      "name": "[format('{0}/{1}', format('app-{0}-qdrant', variables('uniqueName')), 'qdrantSubnetConnection')]",
      "properties": {
        "vnetResourceId": "[reference(resourceId('Microsoft.Network/virtualNetworks', format('vnet-{0}', variables('uniqueName'))), '2021-05-01').subnets[1].id]",
        "isSwift": true
      },
      "dependsOn": [
        "[resourceId('Microsoft.Web/sites', format('app-{0}-qdrant', variables('uniqueName')))]",
        "[resourceId('Microsoft.Network/virtualNetworks', format('vnet-{0}', variables('uniqueName')))]"
      ]
    },
    {
      "condition": "[parameters('deployCosmosDB')]",
      "type": "Microsoft.DocumentDB/databaseAccounts",
      "apiVersion": "2023-04-15",
      "name": "[toLower(format('cosmos-{0}', variables('uniqueName')))]",
      "location": "[parameters('location')]",
      "kind": "GlobalDocumentDB",
      "properties": {
        "consistencyPolicy": {
          "defaultConsistencyLevel": "Session"
        },
        "locations": [
          {
            "locationName": "[parameters('location')]",
            "failoverPriority": 0,
            "isZoneRedundant": false
          }
        ],
        "databaseAccountOfferType": "Standard"
      }
    },
    {
      "condition": "[parameters('deployCosmosDB')]",
      "type": "Microsoft.DocumentDB/databaseAccounts/sqlDatabases",
      "apiVersion": "2023-04-15",
      "name": "[format('{0}/{1}', toLower(format('cosmos-{0}', variables('uniqueName'))), 'CopilotChat')]",
      "properties": {
        "resource": {
          "id": "CopilotChat"
        }
      },
      "dependsOn": [
        "[resourceId('Microsoft.DocumentDB/databaseAccounts', toLower(format('cosmos-{0}', variables('uniqueName'))))]"
      ]
    },
    {
      "condition": "[parameters('deployCosmosDB')]",
      "type": "Microsoft.DocumentDB/databaseAccounts/sqlDatabases/containers",
      "apiVersion": "2023-04-15",
      "name": "[format('{0}/{1}/{2}', toLower(format('cosmos-{0}', variables('uniqueName'))), 'CopilotChat', 'chatmessages')]",
      "properties": {
        "resource": {
          "id": "chatmessages",
          "indexingPolicy": {
            "indexingMode": "consistent",
            "automatic": true,
            "includedPaths": [
              {
                "path": "/*"
              }
            ],
            "excludedPaths": [
              {
                "path": "/\"_etag\"/?"
              }
            ]
          },
          "partitionKey": {
            "paths": [
              "/chatId"
            ],
            "kind": "Hash",
            "version": 2
          }
        }
      },
      "dependsOn": [
        "[resourceId('Microsoft.DocumentDB/databaseAccounts/sqlDatabases', toLower(format('cosmos-{0}', variables('uniqueName'))), 'CopilotChat')]"
      ]
    },
    {
      "condition": "[parameters('deployCosmosDB')]",
      "type": "Microsoft.DocumentDB/databaseAccounts/sqlDatabases/containers",
      "apiVersion": "2023-04-15",
      "name": "[format('{0}/{1}/{2}', toLower(format('cosmos-{0}', variables('uniqueName'))), 'CopilotChat', 'chatsessions')]",
      "properties": {
        "resource": {
          "id": "chatsessions",
          "indexingPolicy": {
            "indexingMode": "consistent",
            "automatic": true,
            "includedPaths": [
              {
                "path": "/*"
              }
            ],
            "excludedPaths": [
              {
                "path": "/\"_etag\"/?"
              }
            ]
          },
          "partitionKey": {
            "paths": [
              "/id"
            ],
            "kind": "Hash",
            "version": 2
          }
        }
      },
      "dependsOn": [
        "[resourceId('Microsoft.DocumentDB/databaseAccounts/sqlDatabases', toLower(format('cosmos-{0}', variables('uniqueName'))), 'CopilotChat')]"
      ]
    },
    {
      "condition": "[parameters('deployCosmosDB')]",
      "type": "Microsoft.DocumentDB/databaseAccounts/sqlDatabases/containers",
      "apiVersion": "2023-04-15",
      "name": "[format('{0}/{1}/{2}', toLower(format('cosmos-{0}', variables('uniqueName'))), 'CopilotChat', 'chatparticipants')]",
      "properties": {
        "resource": {
          "id": "chatparticipants",
          "indexingPolicy": {
            "indexingMode": "consistent",
            "automatic": true,
            "includedPaths": [
              {
                "path": "/*"
              }
            ],
            "excludedPaths": [
              {
                "path": "/\"_etag\"/?"
              }
            ]
          },
          "partitionKey": {
            "paths": [
              "/userId"
            ],
            "kind": "Hash",
            "version": 2
          }
        }
      },
      "dependsOn": [
        "[resourceId('Microsoft.DocumentDB/databaseAccounts/sqlDatabases', toLower(format('cosmos-{0}', variables('uniqueName'))), 'CopilotChat')]"
      ]
    },
    {
      "condition": "[parameters('deployCosmosDB')]",
      "type": "Microsoft.DocumentDB/databaseAccounts/sqlDatabases/containers",
      "apiVersion": "2023-04-15",
      "name": "[format('{0}/{1}/{2}', toLower(format('cosmos-{0}', variables('uniqueName'))), 'CopilotChat', 'chatmemorysources')]",
      "properties": {
        "resource": {
          "id": "chatmemorysources",
          "indexingPolicy": {
            "indexingMode": "consistent",
            "automatic": true,
            "includedPaths": [
              {
                "path": "/*"
              }
            ],
            "excludedPaths": [
              {
                "path": "/\"_etag\"/?"
              }
            ]
          },
          "partitionKey": {
            "paths": [
              "/chatId"
            ],
            "kind": "Hash",
            "version": 2
          }
        }
      },
      "dependsOn": [
        "[resourceId('Microsoft.DocumentDB/databaseAccounts/sqlDatabases', toLower(format('cosmos-{0}', variables('uniqueName'))), 'CopilotChat')]"
      ]
    },
    {
      "condition": "[equals(parameters('memoryStore'), 'Postgres')]",
      "type": "Microsoft.DBforPostgreSQL/serverGroupsv2",
      "apiVersion": "2022-11-08",
      "name": "[format('pg-{0}', variables('uniqueName'))]",
      "location": "[parameters('location')]",
      "properties": {
        "postgresqlVersion": "15",
        "administratorLoginPassword": "[parameters('sqlAdminPassword')]",
        "enableHa": false,
        "coordinatorVCores": 1,
        "coordinatorServerEdition": "BurstableMemoryOptimized",
        "coordinatorStorageQuotaInMb": 32768,
        "nodeVCores": 4,
        "nodeCount": 0,
        "nodeStorageQuotaInMb": 524288,
        "nodeEnablePublicIpAccess": false
      }
    },
    {
      "condition": "[equals(parameters('memoryStore'), 'Postgres')]",
      "type": "Microsoft.Network/privateDnsZones",
      "apiVersion": "2020-06-01",
      "name": "privatelink.postgres.cosmos.azure.com",
      "location": "global"
    },
    {
      "condition": "[equals(parameters('memoryStore'), 'Postgres')]",
      "type": "Microsoft.Network/privateEndpoints",
      "apiVersion": "2023-05-01",
      "name": "[format('pg-{0}-pe', variables('uniqueName'))]",
      "location": "[parameters('location')]",
      "properties": {
        "subnet": {
          "id": "[reference(resourceId('Microsoft.Network/virtualNetworks', format('vnet-{0}', variables('uniqueName'))), '2021-05-01').subnets[2].id]"
        },
        "privateLinkServiceConnections": [
          {
            "name": "postgres",
            "properties": {
              "privateLinkServiceId": "[resourceId('Microsoft.DBforPostgreSQL/serverGroupsv2', format('pg-{0}', variables('uniqueName')))]",
              "groupIds": [
                "coordinator"
              ]
            }
          }
        ]
      },
      "dependsOn": [
        "[resourceId('Microsoft.DBforPostgreSQL/serverGroupsv2', format('pg-{0}', variables('uniqueName')))]",
        "[resourceId('Microsoft.Network/virtualNetworks', format('vnet-{0}', variables('uniqueName')))]"
      ]
    },
    {
      "condition": "[equals(parameters('memoryStore'), 'Postgres')]",
      "type": "Microsoft.Network/privateDnsZones/virtualNetworkLinks",
      "apiVersion": "2020-06-01",
      "name": "[format('{0}/{1}', 'privatelink.postgres.cosmos.azure.com', format('pg-{0}-vnl', variables('uniqueName')))]",
      "location": "global",
      "properties": {
        "virtualNetwork": {
          "id": "[resourceId('Microsoft.Network/virtualNetworks', format('vnet-{0}', variables('uniqueName')))]"
        },
        "registrationEnabled": true
      },
      "dependsOn": [
        "[resourceId('Microsoft.Network/privateDnsZones', 'privatelink.postgres.cosmos.azure.com')]",
        "[resourceId('Microsoft.Network/virtualNetworks', format('vnet-{0}', variables('uniqueName')))]"
      ]
    },
    {
      "condition": "[equals(parameters('memoryStore'), 'Postgres')]",
      "type": "Microsoft.Network/privateEndpoints/privateDnsZoneGroups",
      "apiVersion": "2023-04-01",
      "name": "[format('{0}/default', format('pg-{0}-pe', variables('uniqueName')))]",
      "properties": {
        "privateDnsZoneConfigs": [
          {
            "name": "postgres",
            "properties": {
              "privateDnsZoneId": "[resourceId('Microsoft.Network/privateDnsZones', 'privatelink.postgres.cosmos.azure.com')]"
            }
          }
        ]
      },
      "dependsOn": [
        "[resourceId('Microsoft.Network/privateDnsZones', 'privatelink.postgres.cosmos.azure.com')]",
        "[resourceId('Microsoft.Network/privateEndpoints', format('pg-{0}-pe', variables('uniqueName')))]"
      ]
    },
    {
      "condition": "[parameters('deploySpeechServices')]",
      "type": "Microsoft.CognitiveServices/accounts",
      "apiVersion": "2022-12-01",
      "name": "[format('cog-speech-{0}', variables('uniqueName'))]",
      "location": "[parameters('location')]",
      "sku": {
        "name": "S0"
      },
      "kind": "SpeechServices",
      "identity": {
        "type": "None"
      },
      "properties": {
        "customSubDomainName": "[format('cog-speech-{0}', variables('uniqueName'))]",
        "networkAcls": {
          "defaultAction": "Allow"
        },
        "publicNetworkAccess": "Enabled"
      }
    },
    {
      "type": "Microsoft.CognitiveServices/accounts",
      "apiVersion": "2022-12-01",
      "name": "[format('cog-ocr-{0}', variables('uniqueName'))]",
      "location": "[parameters('location')]",
      "sku": {
        "name": "S0"
      },
      "kind": "FormRecognizer",
      "identity": {
        "type": "None"
      },
      "properties": {
        "customSubDomainName": "[format('cog-ocr-{0}', variables('uniqueName'))]",
        "networkAcls": {
          "defaultAction": "Allow"
        },
        "publicNetworkAccess": "Enabled"
      }
<<<<<<< HEAD
=======
    },
    {
      "type": "Microsoft.Bing/accounts",
      "apiVersion": "2020-06-10",
      "name": "[format('bing-search-{0}', variables('uniqueName'))]",
      "location": "global",
      "sku": {
        "name": "S1"
      },
      "kind": "Bing.Search.v7"
    },
    {
      "type": "Microsoft.Web/staticSites",
      "apiVersion": "2022-09-01",
      "name": "[format('swa-{0}', variables('uniqueName'))]",
      "location": "[parameters('webappLocation')]",
      "properties": {
        "provider": "None"
      },
      "sku": {
        "name": "Free",
        "tier": "Free"
      }
>>>>>>> 67ca4fe3
    }
  ],
  "outputs": {
    "webapiUrl": {
      "type": "string",
      "value": "[reference(resourceId('Microsoft.Web/sites', format('app-{0}-webapi', variables('uniqueName'))), '2022-09-01').defaultHostName]"
    },
    "webapiName": {
      "type": "string",
      "value": "[format('app-{0}-webapi', variables('uniqueName'))]"
    },
    "memoryPipelineName": {
      "type": "string",
      "value": "[format('app-{0}-memorypipeline', variables('uniqueName'))]"
    },
    "pluginNames": {
      "type": "array",
      "value": [
        "[format('function-{0}-websearcher-plugin', variables('uniqueName'))]"
      ]
    }
  }
}<|MERGE_RESOLUTION|>--- conflicted
+++ resolved
@@ -5,11 +5,7 @@
     "_generator": {
       "name": "bicep",
       "version": "0.21.1.54444",
-<<<<<<< HEAD
       "templateHash": "8528359207932683544"
-=======
-      "templateHash": "8121623595763502084"
->>>>>>> 67ca4fe3
     }
   },
   "parameters": {
@@ -1487,32 +1483,6 @@
         },
         "publicNetworkAccess": "Enabled"
       }
-<<<<<<< HEAD
-=======
-    },
-    {
-      "type": "Microsoft.Bing/accounts",
-      "apiVersion": "2020-06-10",
-      "name": "[format('bing-search-{0}', variables('uniqueName'))]",
-      "location": "global",
-      "sku": {
-        "name": "S1"
-      },
-      "kind": "Bing.Search.v7"
-    },
-    {
-      "type": "Microsoft.Web/staticSites",
-      "apiVersion": "2022-09-01",
-      "name": "[format('swa-{0}', variables('uniqueName'))]",
-      "location": "[parameters('webappLocation')]",
-      "properties": {
-        "provider": "None"
-      },
-      "sku": {
-        "name": "Free",
-        "tier": "Free"
-      }
->>>>>>> 67ca4fe3
     }
   ],
   "outputs": {
