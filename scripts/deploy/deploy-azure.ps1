--- conflicted
+++ resolved
@@ -54,15 +54,11 @@
     # SKU for the Azure App Service plan
     $WebAppServiceSku = "B1",
 
-<<<<<<< HEAD
     [string]
     # Azure AD cloud instance for authenticating users
     $AzureAdInstance = "https://login.microsoftonline.com",
 
-    [ValidateSet("Volatile", "AzureCognitiveSearch", "Qdrant")]
-=======
     [ValidateSet("Volatile", "AzureCognitiveSearch", "Qdrant", "Postgres")]
->>>>>>> 6415a998
     [string]
     # What method to use to persist embeddings
     $MemoryStore = "AzureCognitiveSearch",
