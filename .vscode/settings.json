--- conflicted
+++ resolved
@@ -49,10 +49,6 @@
       "**/Thumbs.db": true,
       "**.lock": true,
     },
-<<<<<<< HEAD
-    "dotnet.defaultSolution": ".\\CopilotChat.sln"
-=======
     "dotnet.defaultSolution": "CopilotChat.sln",
     "editor.tabSize": 2,
->>>>>>> d5b12784
   }