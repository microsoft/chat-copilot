﻿// Copyright (c) Microsoft. All rights reserved.

using System;
using System.Collections.Generic;
using System.Linq;
using Microsoft.AspNetCore.Http;

namespace CopilotChat.WebApi.Models.Request;

/// <summary>
/// Form for importing a document from a POST Http request.
/// </summary>
public class DocumentImportForm
{
    /// <summary>
    /// Scope of the document. This determines the collection name in the document memory.
    /// </summary>
    public enum DocumentScopes
    {
        Global,
        Chat,
    }

    /// <summary>
    /// The file to import.
    /// </summary>
    public IEnumerable<IFormFile> FormFiles { get; set; } = Enumerable.Empty<IFormFile>();

    /// <summary>
    /// Scope of the document. This determines the collection name in the document memory.
    /// </summary>
    public DocumentScopes DocumentScope { get; set; } = DocumentScopes.Chat;

    /// <summary>
    /// The ID of the chat that owns the document.
    /// This is used to create a unique collection name for the chat.
    /// If the chat ID is not specified or empty, the documents will be stored in a global collection.
    /// If the document scope is set to global, this value is ignored.
    /// </summary>
    public Guid ChatId { get; set; } = Guid.Empty;
<<<<<<< HEAD
=======

    /// <summary>
    /// The ID of the user who is importing the document to a chat session.
    /// Will be use to validate if the user has access to the chat session.
    /// </summary>
    public string UserId { get; set; } = string.Empty;

    /// <summary>
    /// Name of the user who sent this message.
    /// Will be used to create the chat message representing the document upload.
    /// </summary>
    public string UserName { get; set; } = string.Empty;

    /// <summary>
    /// Flag indicating whether user has content safety enabled from the client.
    /// </summary>
    public bool UseContentSafety { get; set; } = false;
>>>>>>> 8bc548f9
}<|MERGE_RESOLUTION|>--- conflicted
+++ resolved
@@ -38,24 +38,9 @@
     /// If the document scope is set to global, this value is ignored.
     /// </summary>
     public Guid ChatId { get; set; } = Guid.Empty;
-<<<<<<< HEAD
-=======
-
-    /// <summary>
-    /// The ID of the user who is importing the document to a chat session.
-    /// Will be use to validate if the user has access to the chat session.
-    /// </summary>
-    public string UserId { get; set; } = string.Empty;
-
-    /// <summary>
-    /// Name of the user who sent this message.
-    /// Will be used to create the chat message representing the document upload.
-    /// </summary>
-    public string UserName { get; set; } = string.Empty;
 
     /// <summary>
     /// Flag indicating whether user has content safety enabled from the client.
     /// </summary>
     public bool UseContentSafety { get; set; } = false;
->>>>>>> 8bc548f9
 }