--- conflicted
+++ resolved
@@ -89,7 +89,6 @@
         return services.AddScoped<AskConverter>();
     }
 
-<<<<<<< HEAD
     internal static IServiceCollection AddPlugins(this IServiceCollection services, IConfiguration configuration)
     {
         var plugins = configuration.GetSection("Plugins").Get<List<Plugin>>() ?? new List<Plugin>();
@@ -138,10 +137,7 @@
         return services;
     }
 
-    internal static IServiceCollection AddMainetnanceServices(this IServiceCollection services)
-=======
     internal static IServiceCollection AddMaintenanceServices(this IServiceCollection services)
->>>>>>> 7a3580c8
     {
         // Inject migration services
         services.AddSingleton<IChatMigrationMonitor, ChatMigrationMonitor>();
