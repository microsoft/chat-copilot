﻿// Copyright (c) Microsoft. All rights reserved.

using System;
using System.Collections.Generic;
using System.IO;
using System.Reflection;
using Azure;
using CopilotChat.WebApi.Auth;
using CopilotChat.WebApi.Models.Storage;
using CopilotChat.WebApi.Options;
using CopilotChat.WebApi.Services;
using CopilotChat.WebApi.Storage;
using CopilotChat.WebApi.Utilities;
using Microsoft.AspNetCore.Authentication;
using Microsoft.AspNetCore.Authentication.JwtBearer;
using Microsoft.AspNetCore.Authorization;
using Microsoft.Extensions.Configuration;
using Microsoft.Extensions.DependencyInjection;
using Microsoft.Extensions.Options;
using Microsoft.Identity.Web;
using Tesseract;

namespace CopilotChat.WebApi.Extensions;

/// <summary>
/// Extension methods for <see cref="IServiceCollection"/>.
/// Add options and services for Copilot Chat.
/// </summary>
public static class CopilotChatServiceExtensions
{
    /// <summary>
    /// Parse configuration into options.
    /// </summary>
    public static IServiceCollection AddOptions(this IServiceCollection services, ConfigurationManager configuration)
    {
        // General configuration
        AddOptions<ServiceOptions>(ServiceOptions.PropertyName);

        // Default AI service configurations for Semantic Kernel
        AddOptions<AIServiceOptions>(AIServiceOptions.PropertyName);

<<<<<<< HEAD
        // Authorization configuration
        AddOptions<AuthorizationOptions>(AuthorizationOptions.PropertyName);
=======
        // Memory store configuration
        AddOptions<MemoryStoreOptions>(MemoryStoreOptions.PropertyName);

        // Authentication configuration
        AddOptions<ChatAuthenticationOptions>(ChatAuthenticationOptions.PropertyName);
>>>>>>> 316b1f01

        // Chat log storage configuration
        AddOptions<ChatStoreOptions>(ChatStoreOptions.PropertyName);

        // Azure speech token configuration
        AddOptions<AzureSpeechOptions>(AzureSpeechOptions.PropertyName);

        // Bot schema configuration
        AddOptions<BotSchemaOptions>(BotSchemaOptions.PropertyName);

        // Document memory options
        AddOptions<DocumentMemoryOptions>(DocumentMemoryOptions.PropertyName);

        // Chat prompt options
        AddOptions<PromptsOptions>(PromptsOptions.PropertyName);

        // Planner options
        AddOptions<PlannerOptions>(PlannerOptions.PropertyName);

        // OCR support options
        AddOptions<OcrSupportOptions>(OcrSupportOptions.PropertyName);

        // Content safety options
        AddOptions<ContentSafetyOptions>(ContentSafetyOptions.PropertyName);

        return services;

        void AddOptions<TOptions>(string propertyName)
            where TOptions : class
        {
            services.AddOptions<TOptions>(configuration.GetSection(propertyName));
        }
    }

    internal static void AddOptions<TOptions>(this IServiceCollection services, IConfigurationSection section)
        where TOptions : class
    {
        services.AddOptions<TOptions>()
            .Bind(section)
            .ValidateDataAnnotations()
            .ValidateOnStart()
            .PostConfigure(TrimStringProperties);
    }

    internal static IServiceCollection AddUtilities(this IServiceCollection services)
    {
        return services.AddScoped<AskConverter>();
    }

    /// <summary>
    /// Add CORS settings.
    /// </summary>
    internal static IServiceCollection AddCorsPolicy(this IServiceCollection services, IConfiguration configuration)
    {
        string[] allowedOrigins = configuration.GetSection("AllowedOrigins").Get<string[]>() ?? Array.Empty<string>();
        if (allowedOrigins.Length > 0)
        {
            services.AddCors(options =>
            {
                options.AddDefaultPolicy(
                    policy =>
                    {
                        policy.WithOrigins(allowedOrigins)
                            .WithMethods("GET", "POST")
                            .AllowAnyHeader();
                    });
            });
        }

        return services;
    }

    /// <summary>
    /// Adds persistent OCR support service.
    /// </summary>
    /// <exception cref="InvalidOperationException"></exception>
    public static IServiceCollection AddPersistentOcrSupport(this IServiceCollection services)
    {
        services.AddSingleton<IOcrEngine>(
            sp =>
            {
                OcrSupportOptions ocrSupportConfig = sp.GetRequiredService<IOptions<OcrSupportOptions>>().Value;

                switch (ocrSupportConfig.Type)
                {
                    case OcrSupportOptions.OcrSupportType.AzureFormRecognizer:
                    {
                        return new AzureFormRecognizerOcrEngine(ocrSupportConfig.AzureFormRecognizer!.Endpoint!, new AzureKeyCredential(ocrSupportConfig.AzureFormRecognizer!.Key!));
                    }
                    case OcrSupportOptions.OcrSupportType.Tesseract:
                    {
                        return new TesseractEngineWrapper(new TesseractEngine(ocrSupportConfig.Tesseract!.FilePath, ocrSupportConfig.Tesseract!.Language, EngineMode.Default));
                    }
                    case OcrSupportOptions.OcrSupportType.None:
                    {
                        return new NullOcrEngine();
                    }
                    default:
                    {
                        throw new InvalidOperationException($"Unsupported OcrSupport:Type '{ocrSupportConfig.Type}'");
                    }
                }
            });

        return services;
    }

    /// <summary>
    /// Add persistent chat store services.
    /// </summary>
    public static IServiceCollection AddPersistentChatStore(this IServiceCollection services)
    {
        IStorageContext<ChatSession> chatSessionStorageContext;
        IStorageContext<ChatMessage> chatMessageStorageContext;
        IStorageContext<MemorySource> chatMemorySourceStorageContext;
        IStorageContext<ChatParticipant> chatParticipantStorageContext;

        ChatStoreOptions chatStoreConfig = services.BuildServiceProvider().GetRequiredService<IOptions<ChatStoreOptions>>().Value;

        switch (chatStoreConfig.Type)
        {
            case ChatStoreOptions.ChatStoreType.Volatile:
            {
                chatSessionStorageContext = new VolatileContext<ChatSession>();
                chatMessageStorageContext = new VolatileContext<ChatMessage>();
                chatMemorySourceStorageContext = new VolatileContext<MemorySource>();
                chatParticipantStorageContext = new VolatileContext<ChatParticipant>();
                break;
            }

            case ChatStoreOptions.ChatStoreType.Filesystem:
            {
                if (chatStoreConfig.Filesystem == null)
                {
                    throw new InvalidOperationException("ChatStore:Filesystem is required when ChatStore:Type is 'Filesystem'");
                }

                string fullPath = Path.GetFullPath(chatStoreConfig.Filesystem.FilePath);
                string directory = Path.GetDirectoryName(fullPath) ?? string.Empty;
                chatSessionStorageContext = new FileSystemContext<ChatSession>(
                    new FileInfo(Path.Combine(directory, $"{Path.GetFileNameWithoutExtension(fullPath)}_sessions{Path.GetExtension(fullPath)}")));
                chatMessageStorageContext = new FileSystemContext<ChatMessage>(
                    new FileInfo(Path.Combine(directory, $"{Path.GetFileNameWithoutExtension(fullPath)}_messages{Path.GetExtension(fullPath)}")));
                chatMemorySourceStorageContext = new FileSystemContext<MemorySource>(
                    new FileInfo(Path.Combine(directory, $"{Path.GetFileNameWithoutExtension(fullPath)}_memorysources{Path.GetExtension(fullPath)}")));
                chatParticipantStorageContext = new FileSystemContext<ChatParticipant>(
                    new FileInfo(Path.Combine(directory, $"{Path.GetFileNameWithoutExtension(fullPath)}_participants{Path.GetExtension(fullPath)}")));
                break;
            }

            case ChatStoreOptions.ChatStoreType.Cosmos:
            {
                if (chatStoreConfig.Cosmos == null)
                {
                    throw new InvalidOperationException("ChatStore:Cosmos is required when ChatStore:Type is 'Cosmos'");
                }
#pragma warning disable CA2000 // Dispose objects before losing scope - objects are singletons for the duration of the process and disposed when the process exits.
                chatSessionStorageContext = new CosmosDbContext<ChatSession>(
                    chatStoreConfig.Cosmos.ConnectionString, chatStoreConfig.Cosmos.Database, chatStoreConfig.Cosmos.ChatSessionsContainer);
                chatMessageStorageContext = new CosmosDbContext<ChatMessage>(
                    chatStoreConfig.Cosmos.ConnectionString, chatStoreConfig.Cosmos.Database, chatStoreConfig.Cosmos.ChatMessagesContainer);
                chatMemorySourceStorageContext = new CosmosDbContext<MemorySource>(
                    chatStoreConfig.Cosmos.ConnectionString, chatStoreConfig.Cosmos.Database, chatStoreConfig.Cosmos.ChatMemorySourcesContainer);
                chatParticipantStorageContext = new CosmosDbContext<ChatParticipant>(
                    chatStoreConfig.Cosmos.ConnectionString, chatStoreConfig.Cosmos.Database, chatStoreConfig.Cosmos.ChatParticipantsContainer);
#pragma warning restore CA2000 // Dispose objects before losing scope
                break;
            }

            default:
            {
                throw new InvalidOperationException(
                    "Invalid 'ChatStore' setting 'chatStoreConfig.Type'.");
            }
        }

        services.AddSingleton<ChatSessionRepository>(new ChatSessionRepository(chatSessionStorageContext));
        services.AddSingleton<ChatMessageRepository>(new ChatMessageRepository(chatMessageStorageContext));
        services.AddSingleton<ChatMemorySourceRepository>(new ChatMemorySourceRepository(chatMemorySourceStorageContext));
        services.AddSingleton<ChatParticipantRepository>(new ChatParticipantRepository(chatParticipantStorageContext));

        return services;
    }

    /// <summary>
    /// Add authorization services
    /// </summary>
    public static IServiceCollection AddCopilotChatAuthorization(this IServiceCollection services)
    {
        return services.AddScoped<IAuthorizationHandler, ChatParticipantAuthorizationHandler>()
            .AddAuthorizationCore(options =>
            {
                options.DefaultPolicy = new AuthorizationPolicyBuilder()
                    .RequireAuthenticatedUser()
                    .Build();
                options.AddPolicy(AuthPolicyName.RequireChatParticipant, builder =>
                {
                    builder.RequireAuthenticatedUser()
                        .AddRequirements(new ChatParticipantRequirement());
                });
            });
    }

    /// <summary>
    /// Add authentication services
    /// </summary>
    public static IServiceCollection AddCopilotChatAuthentication(this IServiceCollection services, IConfiguration configuration)
    {
        services.AddScoped<IAuthInfo, AuthInfo>();
        var config = services.BuildServiceProvider().GetRequiredService<IOptions<ChatAuthenticationOptions>>().Value;
        switch (config.Type)
        {
            case ChatAuthenticationOptions.AuthenticationType.AzureAd:
                services.AddAuthentication(JwtBearerDefaults.AuthenticationScheme)
                    .AddMicrosoftIdentityWebApi(configuration.GetSection($"{ChatAuthenticationOptions.PropertyName}:AzureAd"));
                break;

            case ChatAuthenticationOptions.AuthenticationType.None:
                services.AddAuthentication(PassThroughAuthenticationHandler.AuthenticationScheme)
                    .AddScheme<AuthenticationSchemeOptions, PassThroughAuthenticationHandler>(
                        authenticationScheme: PassThroughAuthenticationHandler.AuthenticationScheme,
                        configureOptions: null);
                break;

            default:
                throw new InvalidOperationException($"Invalid authentication type '{config.Type}'.");
        }

        return services;
    }

    /// <summary>
    /// Trim all string properties, recursively.
    /// </summary>
    private static void TrimStringProperties<T>(T options) where T : class
    {
        Queue<object> targets = new();
        targets.Enqueue(options);

        while (targets.Count > 0)
        {
            object target = targets.Dequeue();
            Type targetType = target.GetType();
            foreach (PropertyInfo property in targetType.GetProperties())
            {
                // Skip enumerations
                if (property.PropertyType.IsEnum)
                {
                    continue;
                }

                // Skip index properties
                if (property.GetIndexParameters().Length == 0)
                {
                    continue;
                }

                // Property is a built-in type, readable, and writable.
                if (property.PropertyType.Namespace == "System" &&
                    property.CanRead &&
                    property.CanWrite)
                {
                    // Property is a non-null string.
                    if (property.PropertyType == typeof(string) &&
                        property.GetValue(target) != null)
                    {
                        property.SetValue(target, property.GetValue(target)!.ToString()!.Trim());
                    }
                }
                else
                {
                    // Property is a non-built-in and non-enum type - queue it for processing.
                    if (property.GetValue(target) != null)
                    {
                        targets.Enqueue(property.GetValue(target)!);
                    }
                }
            }
        }
    }
}<|MERGE_RESOLUTION|>--- conflicted
+++ resolved
@@ -39,16 +39,8 @@
         // Default AI service configurations for Semantic Kernel
         AddOptions<AIServiceOptions>(AIServiceOptions.PropertyName);
 
-<<<<<<< HEAD
-        // Authorization configuration
-        AddOptions<AuthorizationOptions>(AuthorizationOptions.PropertyName);
-=======
-        // Memory store configuration
-        AddOptions<MemoryStoreOptions>(MemoryStoreOptions.PropertyName);
-
         // Authentication configuration
         AddOptions<ChatAuthenticationOptions>(ChatAuthenticationOptions.PropertyName);
->>>>>>> 316b1f01
 
         // Chat log storage configuration
         AddOptions<ChatStoreOptions>(ChatStoreOptions.PropertyName);
