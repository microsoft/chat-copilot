﻿// Copyright (c) Microsoft. All rights reserved.

using System;
using System.IO;
using System.Net.Http;
using System.Threading.Tasks;
using CopilotChat.WebApi.Hubs;
using CopilotChat.WebApi.Options;
using CopilotChat.WebApi.Services;
using CopilotChat.WebApi.Skills.ChatSkills;
using CopilotChat.WebApi.Storage;
using Microsoft.AspNetCore.SignalR;
using Microsoft.Extensions.Configuration;
using Microsoft.Extensions.DependencyInjection;
using Microsoft.Extensions.Logging;
using Microsoft.Extensions.Options;
using Microsoft.SemanticKernel;
using Microsoft.SemanticKernel.AI.Embeddings;
using Microsoft.SemanticKernel.Connectors.AI.OpenAI.TextEmbedding;
using Microsoft.SemanticKernel.Connectors.Memory.AzureCognitiveSearch;
using Microsoft.SemanticKernel.Connectors.Memory.Qdrant;
using Microsoft.SemanticKernel.Memory;
using Microsoft.SemanticKernel.Orchestration;
using Microsoft.SemanticKernel.Skills.Core;
using Microsoft.SemanticKernel.TemplateEngine;
using Microsoft.SemanticMemory.Client;
using Microsoft.SemanticMemory.Core.Configuration;
using Microsoft.SemanticMemory.Core.MemoryStorage.AzureCognitiveSearch;
using Microsoft.SemanticMemory.Core.MemoryStorage.Qdrant;

namespace CopilotChat.WebApi.Extensions;

/// <summary>
/// Extension methods for registering Semantic Kernel related services.
/// </summary>
internal static class SemanticKernelExtensions
{
    /// <summary>
    /// Delegate to register skills with a Semantic Kernel
    /// </summary>
    public delegate Task RegisterSkillsWithKernel(IServiceProvider sp, IKernel kernel);

    /// <summary>
    /// Add Semantic Kernel services
    /// </summary>
    internal static IServiceCollection AddSemanticKernelServices(this IServiceCollection services)
    {
        // Semantic Memory
        services.AddSemanticTextMemory();

        // Semantic Kernel
        services.AddScoped<IKernel>(sp =>
        {
            IKernel kernel = Kernel.Builder
                .WithLogger(sp.GetRequiredService<ILogger<IKernel>>())
                .WithMemory(sp.GetRequiredService<ISemanticTextMemory>())
                .WithCompletionBackend(sp.GetRequiredService<IOptions<AIServiceOptions>>().Value)
                .Build();

            sp.GetRequiredService<RegisterSkillsWithKernel>()(sp, kernel);
            return kernel;
        });

<<<<<<< HEAD
=======
        // Semantic memory
        services.AddSemanticTextMemory();

        // Azure Content Safety
        services.AddContentSafety();

>>>>>>> 316b1f01
        // Register skills
        services.AddScoped<RegisterSkillsWithKernel>(sp => RegisterSkillsAsync);

        return services;
    }

    /// <summary>
    /// Add Planner services
    /// </summary>
    public static IServiceCollection AddPlannerServices(this IServiceCollection services)
    {
        services.AddScoped<CopilotChatPlanner>(sp =>
        {
            var plannerOptions = sp.GetRequiredService<IOptions<PlannerOptions>>();
            IKernel plannerKernel = Kernel.Builder
                .WithLogger(sp.GetRequiredService<ILogger<IKernel>>())
                .WithMemory(sp.GetRequiredService<ISemanticTextMemory>())
                // TODO: [sk Issue #2046] verify planner has AI service configured
                .WithPlannerBackend(sp.GetRequiredService<IOptions<AIServiceOptions>>().Value)
                .Build();
            return new CopilotChatPlanner(plannerKernel, plannerOptions?.Value);
        });

        // Register Planner skills (AI plugins) here.
        // TODO: [sk Issue #2046] Move planner skill registration from ChatController to this location.

        return services;
    }

    /// <summary>
    /// Register the chat skill with the kernel.
    /// </summary>
    public static IKernel RegisterChatSkill(this IKernel kernel, IServiceProvider sp)
    {
        // Chat skill
        kernel.ImportSkill(
            new ChatSkill(
                kernel,
                memoryClient: sp.GetRequiredService<ISemanticMemoryClient>(),
                chatMessageRepository: sp.GetRequiredService<ChatMessageRepository>(),
                chatSessionRepository: sp.GetRequiredService<ChatSessionRepository>(),
                messageRelayHubContext: sp.GetRequiredService<IHubContext<MessageRelayHub>>(),
                promptOptions: sp.GetRequiredService<IOptions<PromptsOptions>>(),
                documentImportOptions: sp.GetRequiredService<IOptions<DocumentMemoryOptions>>(),
                contentSafety: sp.GetService<AzureContentSafety>(),
                planner: sp.GetRequiredService<CopilotChatPlanner>(),
                logger: sp.GetRequiredService<ILogger<ChatSkill>>()),
            nameof(ChatSkill));

        return kernel;
    }

    /// <summary>
    /// Propagate exception from within semantic function
    /// </summary>
    public static void ThrowIfFailed(this SKContext context)
    {
        if (context.ErrorOccurred)
        {
            context.Logger.LogError(context.LastException, "{0}", context.LastException?.Message);
            throw context.LastException!;
        }
    }

    /// <summary>
    /// Register the skills with the kernel.
    /// </summary>
    private static Task RegisterSkillsAsync(IServiceProvider sp, IKernel kernel)
    {
        // Copilot chat skills
        kernel.RegisterChatSkill(sp);

        // Time skill
        kernel.ImportSkill(new TimeSkill(), nameof(TimeSkill));

        // Semantic skills
        ServiceOptions options = sp.GetRequiredService<IOptions<ServiceOptions>>().Value;
        if (!string.IsNullOrWhiteSpace(options.SemanticSkillsDirectory))
        {
            foreach (string subDir in Directory.GetDirectories(options.SemanticSkillsDirectory))
            {
                try
                {
                    kernel.ImportSemanticSkillFromDirectory(options.SemanticSkillsDirectory, Path.GetFileName(subDir)!);
                }
                catch (TemplateException e)
                {
                    kernel.Logger.LogError("Could not load skill from {Directory}: {Message}", subDir, e.Message);
                }
            }
        }

        return Task.CompletedTask;
    }

    /// <summary>
    /// Add the semantic memory used by the planner.
    /// </summary>
    private static void AddSemanticTextMemory(this IServiceCollection services)
    {
        services.AddScoped<ISemanticTextMemory>(
            sp =>
                new SemanticTextMemory(
                    sp.GetRequiredService<IMemoryStore>(),
                    sp.GetRequiredService<IOptions<AIServiceOptions>>().Value
                        .ToTextEmbeddingsService(logger: sp.GetRequiredService<ILogger<AIServiceOptions>>())));

        services.AddSingleton<IMemoryStore>(
            sp =>
            {
                var configMemory = sp.GetRequiredService<IOptions<SemanticMemoryConfig>>().Value;

                var memoryType = Enum.Parse<MemoryStoreType>(configMemory.Retrieval.VectorDbType, ignoreCase: true);
                switch (memoryType)
                {
                    //case MemoryStoreType.Volatile: // TODO: $$$
                    //    services.AddSingleton<IMemoryStore, VolatileMemoryStore>();
                    //    break;

                    case MemoryStoreType.Qdrant:
                    {
                        var configStorage = sp.GetService<QdrantConfig>();
                        if (configStorage == null)
                        {
                            throw new InvalidOperationException("MemoryStore type is Qdrant and Qdrant configuration is null.");
                        }

                        HttpClient httpClient = new(new HttpClientHandler { CheckCertificateRevocationList = true });
                        if (!string.IsNullOrWhiteSpace(configStorage.APIKey))
                        {
                            httpClient.DefaultRequestHeaders.Add("api-key", configStorage.APIKey);
                        }

                        return new QdrantMemoryStore(
                            httpClient,
                            1536, // $$$ configStorage.VectorSize,
                            configStorage.Endpoint,
                            logger: sp.GetRequiredService<ILogger<IQdrantVectorDbClient>>()
                        );
                    }

                    case MemoryStoreType.AzureCognitiveSearch:
                    {
                        var configStorage = sp.GetService<AzureCognitiveSearchConfig>();
                        if (configStorage == null)
                        {
                            throw new InvalidOperationException("MemoryStore type is AzureCognitiveSearch and AzureCognitiveSearch configuration is null.");
                        }

                        return new AzureCognitiveSearchMemoryStore(configStorage.Endpoint, configStorage.APIKey);
                    }

<<<<<<< HEAD
                    case MemoryStoreType.Chroma: // TODO: $$$
                    /*
                        if (config.Chroma == null)
                        {
                            throw new InvalidOperationException("MemoryStore type is Chroma and Chroma configuration is null.");
                        }

                        HttpClient httpClient = new(new HttpClientHandler { CheckCertificateRevocationList = true });
                        var endPointBuilder = new UriBuilder(config.Chroma.Host);
                        endPointBuilder.Port = config.Chroma.Port;

                        return new ChromaMemoryStore(
                            httpClient: httpClient,
                            endpoint: endPointBuilder.ToString(),
                            logger: sp.GetRequiredService<ILogger<IChromaClient>>()
                        );
                     */

                    case MemoryStoreType.Postgres: // TODO: $$$
                    /*
                        if (config.Postgres == null)
                        {
                            throw new InvalidOperationException("MemoryStore type is Cosmos and Cosmos configuration is null.");
                        }

                        var dataSourceBuilder = new NpgsqlDataSourceBuilder(config.Postgres.ConnectionString);
                        dataSourceBuilder.UseVector();

                        return new PostgresMemoryStore(
                            dataSource: dataSourceBuilder.Build(),
                            vectorSize: config.Postgres.VectorSize
                        );

                        break;
                     */

                    default:
                        throw new InvalidOperationException($"Invalid 'MemoryStore' type '{configMemory.Retrieval.VectorDbType}'.");
=======
                services.AddSingleton<IMemoryStore>(sp =>
                {
                    HttpClient httpClient = new(new HttpClientHandler { CheckCertificateRevocationList = true });
                    var endPointBuilder = new UriBuilder(config.Chroma.Host);
                    endPointBuilder.Port = config.Chroma.Port;

                    return new ChromaMemoryStore(
                        httpClient: httpClient,
                        endpoint: endPointBuilder.ToString(),
                        logger: sp.GetRequiredService<ILogger<IChromaClient>>()
                    );
                });
                break;

            case MemoryStoreOptions.MemoryStoreType.Postgres:
                if (config.Postgres == null)
                {
                    throw new InvalidOperationException("MemoryStore type is Postgres and Postgres configuration is null.");
>>>>>>> 316b1f01
                }
            });
    }

    /// <summary>
    /// Adds Azure Content Safety
    /// </summary>
    internal static void AddContentSafety(this IServiceCollection services)
    {
        IConfiguration configuration = services.BuildServiceProvider().GetRequiredService<IConfiguration>();
        var options = configuration.GetSection(ContentSafetyOptions.PropertyName).Get<ContentSafetyOptions>();

        if (options?.Enabled ?? false)
        {
            services.AddSingleton<IContentSafetyService, AzureContentSafety>(sp => new AzureContentSafety(new Uri(options.Endpoint), options.Key, options));
        }
    }

    /// <summary>
    /// Add the completion backend to the kernel config
    /// </summary>
    private static KernelBuilder WithCompletionBackend(this KernelBuilder kernelBuilder, AIServiceOptions options)
    {
        return options.Type switch
        {
            AIServiceOptions.AIServiceType.AzureOpenAI
                => kernelBuilder.WithAzureChatCompletionService(options.Models.Completion, options.Endpoint, options.Key),
            AIServiceOptions.AIServiceType.OpenAI
                => kernelBuilder.WithOpenAIChatCompletionService(options.Models.Completion, options.Key),
            _
                => throw new ArgumentException($"Invalid {nameof(options.Type)} value in '{AIServiceOptions.PropertyName}' settings."),
        };
    }

    /// <summary>
    /// Add the completion backend to the kernel config for the planner.
    /// </summary>
    private static KernelBuilder WithPlannerBackend(this KernelBuilder kernelBuilder, AIServiceOptions options)
    {
        return options.Type switch
        {
            AIServiceOptions.AIServiceType.AzureOpenAI => kernelBuilder.WithAzureChatCompletionService(options.Models.Planner, options.Endpoint, options.Key),
            AIServiceOptions.AIServiceType.OpenAI => kernelBuilder.WithOpenAIChatCompletionService(options.Models.Planner, options.Key),
            _ => throw new ArgumentException($"Invalid {nameof(options.Type)} value in '{AIServiceOptions.PropertyName}' settings."),
        };
    }

    /// <summary>
    /// Construct IEmbeddingGeneration from <see cref="AIServiceOptions"/>
    /// </summary>
    /// <param name="options">The service configuration</param>
    /// <param name="httpClient">Custom <see cref="HttpClient"/> for HTTP requests.</param>
    /// <param name="logger">Application logger</param>
    private static ITextEmbeddingGeneration ToTextEmbeddingsService(this AIServiceOptions options,
        HttpClient? httpClient = null,
        ILogger? logger = null)
    {
        return options.Type switch
        {
            AIServiceOptions.AIServiceType.AzureOpenAI
                => new AzureTextEmbeddingGeneration(options.Models.Embedding, options.Endpoint, options.Key, httpClient: httpClient, logger: logger),
            AIServiceOptions.AIServiceType.OpenAI
                => new OpenAITextEmbeddingGeneration(options.Models.Embedding, options.Key, httpClient: httpClient, logger: logger),
            _
                => throw new ArgumentException("Invalid AIService value in embeddings backend settings"),
        };
    }
}<|MERGE_RESOLUTION|>--- conflicted
+++ resolved
@@ -61,15 +61,9 @@
             return kernel;
         });
 
-<<<<<<< HEAD
-=======
-        // Semantic memory
-        services.AddSemanticTextMemory();
-
         // Azure Content Safety
         services.AddContentSafety();
 
->>>>>>> 316b1f01
         // Register skills
         services.AddScoped<RegisterSkillsWithKernel>(sp => RegisterSkillsAsync);
 
@@ -222,7 +216,6 @@
                         return new AzureCognitiveSearchMemoryStore(configStorage.Endpoint, configStorage.APIKey);
                     }
 
-<<<<<<< HEAD
                     case MemoryStoreType.Chroma: // TODO: $$$
                     /*
                         if (config.Chroma == null)
@@ -261,26 +254,6 @@
 
                     default:
                         throw new InvalidOperationException($"Invalid 'MemoryStore' type '{configMemory.Retrieval.VectorDbType}'.");
-=======
-                services.AddSingleton<IMemoryStore>(sp =>
-                {
-                    HttpClient httpClient = new(new HttpClientHandler { CheckCertificateRevocationList = true });
-                    var endPointBuilder = new UriBuilder(config.Chroma.Host);
-                    endPointBuilder.Port = config.Chroma.Port;
-
-                    return new ChromaMemoryStore(
-                        httpClient: httpClient,
-                        endpoint: endPointBuilder.ToString(),
-                        logger: sp.GetRequiredService<ILogger<IChromaClient>>()
-                    );
-                });
-                break;
-
-            case MemoryStoreOptions.MemoryStoreType.Postgres:
-                if (config.Postgres == null)
-                {
-                    throw new InvalidOperationException("MemoryStore type is Postgres and Postgres configuration is null.");
->>>>>>> 316b1f01
                 }
             });
     }
