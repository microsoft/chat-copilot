--- conflicted
+++ resolved
@@ -95,7 +95,6 @@
             return memory;
         }
 
-<<<<<<< HEAD
         /// <summary>
         /// Create a memory item in the memory collection.
         /// If there is already a memory item that has a high similarity score with the new item, it will be skipped.
@@ -120,45 +119,12 @@
                     await memoryClient.StoreMemoryAsync(options.MemoryIndexName, chatId, memoryName, memory, cancelToken: cancellationToken);
                 }
             }
-            catch (SKException connectorException)
-=======
-        IList<MemoryQueryResult>? memories = null;
-        try
-        {
-            // Search if there is already a memory item that has a high similarity score with the new item.
-            memories = await semanticTextMemory.SearchAsync(
-                    collection: memoryCollectionName,
-                    query: item.ToFormattedString(),
-                    limit: 1,
-                    minRelevanceScore: options.SemanticMemoryRelevanceUpper,
-                    cancellationToken: cancellationToken
-                )
-                .ToListAsync()
-                .ConfigureAwait(false);
-        }
-        catch (Exception connectorException) when (!connectorException.IsCriticalException())
-        {
-            // A store exception might be thrown if the collection does not exist or there are no related memories, depending on the memory store connector.
-            logger.LogError(connectorException, "Cannot search collection {0}", memoryCollectionName);
-        }
-
-        try
-        {
-            if ((memories?.Count ?? 0) == 0)
->>>>>>> 5e5b1d90
+            catch (Exception exception) when (!exception.IsCriticalException())
             {
                 // A store exception might be thrown if the collection does not exist, depending on the memory store connector.
-                logger.LogError(connectorException, "Unexpected failure searching {0}", options.MemoryIndexName);
+                logger.LogError(exception, "Unexpected failure searching {0}", options.MemoryIndexName);
             }
         }
-<<<<<<< HEAD
-=======
-        catch (Exception connectorException) when (!connectorException.IsCriticalException())
-        {
-            // A store exception might be thrown if the collection does not exist, depending on the memory store connector.
-            logger.LogError(connectorException, "Cannot search collection {0}", memoryCollectionName);
-        }
->>>>>>> 5e5b1d90
     }
 
     /// <summary>
