﻿// Copyright (c) Microsoft. All rights reserved.

using System;
using System.Globalization;
using System.Threading;
using System.Threading.Tasks;
using CopilotChat.WebApi.Extensions;
using CopilotChat.WebApi.Models.Request;
using CopilotChat.WebApi.Options;
using CopilotChat.WebApi.Skills.Utils;
using Microsoft.Extensions.Logging;
using Microsoft.SemanticKernel;
using Microsoft.SemanticKernel.AI.TextCompletion;
using Microsoft.SemanticKernel.Orchestration;
using Microsoft.SemanticMemory;

namespace CopilotChat.WebApi.Skills.ChatSkills;

/// <summary>
/// Helper class to extract and create semantic memory from chat history.
/// </summary>
internal static class SemanticChatMemoryExtractor
{
    /// <summary>
    /// Extract and save semantic memory.
    /// </summary>
    /// <param name="chatId">The Chat ID.</param>
    /// <param name="kernel">The semantic kernel.</param>
    /// <param name="context">The Semantic Kernel context.</param>
    /// <param name="options">The prompts options.</param>
    /// <param name="logger">The logger.</param>
    /// <param name="cancellationToken">The cancellation token.</param>
    public static async Task ExtractSemanticChatMemoryAsync(
        string chatId,
        ISemanticMemoryClient memoryClient,
        IKernel kernel,
        SKContext context,
        PromptsOptions options,
        ILogger logger,
        CancellationToken cancellationToken)
    {
        foreach (string memoryType in Enum.GetNames(typeof(SemanticMemoryType)))
        {
            try
            {
                if (!options.TryGetMemoryContainerName(memoryType, out var memoryName))
                {
                    logger.LogInformation("Unable to extract semantic memory for invalid memory type {0}. Continuing...", memoryType);
                    continue;
                }
                var semanticMemory = await ExtractCognitiveMemoryAsync(memoryType, memoryName, logger);
                foreach (var item in semanticMemory.Items)
                {
                    await CreateMemoryAsync(memoryName, item.ToFormattedString());
                }
            }
            catch (Exception ex) when (!ex.IsCriticalException())
            {
                // Skip semantic memory extraction for this item if it fails.
                // We cannot rely on the model to response with perfect Json each time.
                logger.LogInformation("Unable to extract semantic memory for {0}: {1}. Continuing...", memoryType, ex.Message);
                continue;
            }
        }

        /// <summary>
        /// Extracts the semantic chat memory from the chat session.
        /// </summary>
        async Task<SemanticChatMemory> ExtractCognitiveMemoryAsync(string memoryType, string memoryName, ILogger logger)
        {
            if (!options.MemoryMap.TryGetValue(memoryName, out var memoryPrompt))
            {
                throw new ArgumentException($"Memory name {memoryName} is not supported.");
            }

            // Token limit for chat history
            var tokenLimit = options.CompletionTokenLimit;
            var remainingToken =
                tokenLimit -
                options.ResponseTokenLimit -
                TokenUtils.TokenCount(memoryPrompt);

            var memoryExtractionContext = context.Clone();
            memoryExtractionContext.Variables.Set("tokenLimit", remainingToken.ToString(new NumberFormatInfo()));
            memoryExtractionContext.Variables.Set("memoryName", memoryName);
            memoryExtractionContext.Variables.Set("format", options.MemoryFormat);
            memoryExtractionContext.Variables.Set("knowledgeCutoff", options.KnowledgeCutoffDate);

            var completionFunction = kernel.CreateSemanticFunction(memoryPrompt);
            var result = await completionFunction.InvokeAsync(
                memoryExtractionContext,
                options.ToCompletionSettings(),
                cancellationToken);

            // Get token usage from ChatCompletion result and add to context
            // Since there are multiple memory types, total token usage is calculated by cumulating the token usage of each memory type.
<<<<<<< HEAD
            TokenUtils.GetFunctionTokenUsage(result, context, logger, $"SystemCognitive_{memoryName}");
=======
            TokenUtilities.GetFunctionTokenUsage(result, context, logger, $"SystemCognitive_{memoryType}");
>>>>>>> 969394b0

            SemanticChatMemory memory = SemanticChatMemory.FromJson(result.ToString());
            return memory;
        }

        /// <summary>
        /// Create a memory item in the memory collection.
        /// If there is already a memory item that has a high similarity score with the new item, it will be skipped.
        /// </summary>
        async Task CreateMemoryAsync(string memoryName, string memory)
        {
            try
            {
                // Search if there is already a memory item that has a high similarity score with the new item.
                var searchResult =
                    await memoryClient.SearchMemoryAsync(
                        options.MemoryIndexName,
                        memory,
                        options.SemanticMemoryRelevanceUpper,
                        resultCount: 1,
                        chatId,
                        memoryName,
                        cancellationToken);

                if (searchResult.Results.Count == 0)
                {
                    await memoryClient.StoreMemoryAsync(options.MemoryIndexName, chatId, memoryName, memory, cancellationToken: cancellationToken);
                }
            }
            catch (Exception exception) when (!exception.IsCriticalException())
            {
                // A store exception might be thrown if the collection does not exist, depending on the memory store connector.
                logger.LogError(exception, "Unexpected failure searching {0}", options.MemoryIndexName);
            }
        }
    }

    /// <summary>
    /// Create a completion settings object for chat response. Parameters are read from the PromptSettings class.
    /// </summary>
    private static CompleteRequestSettings ToCompletionSettings(this PromptsOptions options)
    {
        var completionSettings = new CompleteRequestSettings
        {
            MaxTokens = options.ResponseTokenLimit,
            Temperature = options.ResponseTemperature,
            TopP = options.ResponseTopP,
            FrequencyPenalty = options.ResponseFrequencyPenalty,
            PresencePenalty = options.ResponsePresencePenalty
        };

        return completionSettings;
    }
}<|MERGE_RESOLUTION|>--- conflicted
+++ resolved
@@ -94,11 +94,7 @@
 
             // Get token usage from ChatCompletion result and add to context
             // Since there are multiple memory types, total token usage is calculated by cumulating the token usage of each memory type.
-<<<<<<< HEAD
-            TokenUtils.GetFunctionTokenUsage(result, context, logger, $"SystemCognitive_{memoryName}");
-=======
-            TokenUtilities.GetFunctionTokenUsage(result, context, logger, $"SystemCognitive_{memoryType}");
->>>>>>> 969394b0
+            TokenUtils.GetFunctionTokenUsage(result, context, logger, $"SystemCognitive_{memoryType}");
 
             SemanticChatMemory memory = SemanticChatMemory.FromJson(result.ToString());
             return memory;
