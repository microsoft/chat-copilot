--- conflicted
+++ resolved
@@ -26,11 +26,8 @@
 using Microsoft.SemanticKernel.Orchestration;
 using Microsoft.SemanticKernel.SkillDefinition;
 using Microsoft.SemanticKernel.TemplateEngine.Prompt;
-<<<<<<< HEAD
 using Microsoft.SemanticMemory;
-=======
 using ChatCompletionContextMessages = Microsoft.SemanticKernel.AI.ChatCompletion.ChatHistory;
->>>>>>> ce76b508
 
 namespace CopilotChat.WebApi.Skills.ChatSkills;
 
@@ -257,9 +254,6 @@
         foreach (var chatMessage in sortedMessages)
         {
             var formattedMessage = chatMessage.ToFormattedString();
-<<<<<<< HEAD
-            var tokenCount = TokenUtilities.TokenCount(formattedMessage);
-=======
 
             if (chatMessage.Type == ChatMessage.ChatMessageType.Document)
             {
@@ -285,7 +279,6 @@
 
             var promptRole = chatMessage.AuthorRole == ChatMessage.AuthorRoles.Bot ? AuthorRole.System : AuthorRole.User;
             var tokenCount = chatHistory is not null ? TokenUtilities.GetContextMessageTokenCount(promptRole, formattedMessage) : TokenUtilities.TokenCount(formattedMessage);
->>>>>>> ce76b508
 
             if (remainingToken - tokenCount >= 0)
             {
@@ -463,38 +456,17 @@
 
         // Query relevant semantic and document memories
         await this.UpdateBotResponseStatusOnClientAsync(chatId, "Extracting semantic and document memories", cancellationToken);
-<<<<<<< HEAD
-        var chatMemoriesTokenLimit = (int)(remainingToken * this._promptOptions.MemoriesResponseContextWeight);
+        var chatMemoriesTokenLimit = (int)(remainingTokenBudget * this._promptOptions.MemoriesResponseContextWeight);
         (var memoryText, var citationMap) = await this._semanticMemoryRetriever.QueryMemoriesAsync(userIntent, chatId, chatMemoriesTokenLimit);
 
-        // Fill in the chat history if there is any token budget left
-        var chatContextComponents = new List<string>() { memoryText, planResult };
-        var chatContextText = string.Join("\n\n", chatContextComponents.Where(c => !string.IsNullOrEmpty(c)));
-        var chatHistoryTokenLimit = remainingToken - TokenUtilities.TokenCount(chatContextText) - TokenUtilities.TokenCount(planResult);
-=======
-        var chatMemoriesTokenLimit = (int)(remainingTokenBudget * this._promptOptions.MemoriesResponseContextWeight);
-        var documentContextTokenLimit = (int)(remainingTokenBudget * this._promptOptions.DocumentContextWeight);
-
-        string[] tasks = await Task.WhenAll<string>(
-            this._semanticChatMemorySkill.QueryMemoriesAsync(userIntent, chatId, chatMemoriesTokenLimit, this._kernel.Memory, cancellationToken),
-            this._documentMemorySkill.QueryDocumentsAsync(userIntent, chatId, documentContextTokenLimit, this._kernel.Memory, cancellationToken)
-        );
-
-        // Add chat and document memories as additional context.
-        var chatContextTokenCount = 0;
-        var chatMemories = tasks[0];
-        var documentMemories = tasks[1];
-        var chatContextComponents = new List<string>() { chatMemories, documentMemories };
-        foreach (var contextComponent in chatContextComponents.Where(c => !string.IsNullOrEmpty(c)))
-        {
-            promptTemplate.AddSystemMessage(contextComponent);
-            chatContextTokenCount += TokenUtilities.GetContextMessageTokenCount(AuthorRole.System, contextComponent);
-        }
->>>>>>> ce76b508
+        if (!string.IsNullOrWhiteSpace(memoryText))
+        {
+            promptTemplate.AddSystemMessage(memoryText);
+        }
 
         // Fill in the chat history with remaining token budget.
         string chatHistory = string.Empty;
-        var chatHistoryTokenBudget = remainingTokenBudget - chatContextTokenCount - TokenUtilities.GetContextMessageTokenCount(AuthorRole.System, planResult);
+        var chatHistoryTokenBudget = remainingTokenBudget - TokenUtilities.GetContextMessageTokenCount(AuthorRole.System, memoryText) - TokenUtilities.GetContextMessageTokenCount(AuthorRole.System, planResult);
 
         // Append previous messages
         await this.UpdateBotResponseStatusOnClientAsync(chatId, "Extracting chat history", cancellationToken);
@@ -506,32 +478,11 @@
             promptTemplate.AddSystemMessage(planResult);
         }
 
-<<<<<<< HEAD
-        // Set variables needed in prompt
-        chatContext.Variables.Set("audience", audience);
-        chatContext.Variables.Set("userIntent", userIntent);
-        chatContext.Variables.Set("chatContext", chatContextText);
-
-        // Render the prompt
-        var promptRenderer = new PromptTemplateEngine();
-        var renderedPrompt = await promptRenderer.RenderAsync(
-            this._promptOptions.SystemChatPrompt,
-            chatContext,
-            cancellationToken);
-        chatContext.Variables.Set("prompt", renderedPrompt);
-
-        // Need to extract this from the rendered prompt because Time and Date are calculated during render
-        var systemChatContinuation = Regex.Match(renderedPrompt, PromptsOptions.SYSTEM_CHAT_CONTINUATION_REGEX).Value;
-        var promptView = new BotResponsePrompt(renderedPrompt, this._promptOptions.SystemDescription, this._promptOptions.SystemResponse, audience, userIntent, string.Empty, memoryText, plannerDetails, chatHistory, systemChatContinuation);
+        // Render the prompt        
+        var promptView = new BotResponsePrompt(this._promptOptions.SystemDescription, this._promptOptions.SystemResponse, audience, userIntent, memoryText, plannerDetails, chatHistory, promptTemplate);
 
         // Calculate token usage of prompt template
-        chatContext.Variables.Set(TokenUtilities.GetFunctionKey(this._logger, "SystemMetaPrompt")!, TokenUtilities.TokenCount(renderedPrompt).ToString(CultureInfo.InvariantCulture));
-
-        chatContext.ThrowIfFailed();
-=======
-        var promptView = new BotResponsePrompt(this._promptOptions.SystemDescription, this._promptOptions.SystemResponse, audience, userIntent, chatMemories, documentMemories, plannerDetails, chatHistory, promptTemplate);
         chatContext.Variables.Set(TokenUtilities.GetFunctionKey(this._logger, "SystemMetaPrompt")!, TokenUtilities.GetContextMessagesTokenCount(promptTemplate).ToString(CultureInfo.CurrentCulture));
->>>>>>> ce76b508
 
         // Stream the response to the client
         await this.UpdateBotResponseStatusOnClientAsync(chatId, "Generating bot response", cancellationToken);
@@ -817,15 +768,7 @@
     {
         // Create the stream
         var chatCompletion = this._kernel.GetService<IChatCompletion>();
-<<<<<<< HEAD
-        var stream = chatCompletion.GenerateMessageStreamAsync(
-            chatCompletion.CreateNewChat(prompt.RawContent),
-            this.CreateChatRequestSettings(),
-            cancellationToken
-        );
-=======
         var stream = chatCompletion.GenerateMessageStreamAsync(prompt.MetaPromptTemplate, this.CreateChatRequestSettings(), cancellationToken);
->>>>>>> ce76b508
 
         // Create message on client
         var chatMessage = await this.CreateBotMessageOnClient(
