﻿// Copyright (c) Microsoft. All rights reserved.

using System;
using System.Collections.Generic;
using System.ComponentModel;
using System.Globalization;
using System.Linq;
using System.Text.Json;
using System.Text.RegularExpressions;
using System.Threading;
using System.Threading.Tasks;
using CopilotChat.WebApi.Auth;
using CopilotChat.WebApi.Extensions;
using CopilotChat.WebApi.Hubs;
using CopilotChat.WebApi.Models.Response;
using CopilotChat.WebApi.Models.Storage;
using CopilotChat.WebApi.Options;
using CopilotChat.WebApi.Services;
using CopilotChat.WebApi.Storage;
using Microsoft.AspNetCore.SignalR;
using Microsoft.Extensions.Logging;
using Microsoft.Extensions.Options;
using Microsoft.SemanticKernel;
using Microsoft.SemanticKernel.AI.ChatCompletion;
using Microsoft.SemanticKernel.AI.TextCompletion;
using Microsoft.SemanticKernel.Orchestration;
using Microsoft.SemanticKernel.SkillDefinition;
using Microsoft.SemanticKernel.TemplateEngine.Prompt;
using Microsoft.SemanticMemory;
using ChatCompletionContextMessages = Microsoft.SemanticKernel.AI.ChatCompletion.ChatHistory;

namespace CopilotChat.WebApi.Skills.ChatSkills;

/// <summary>
/// ChatSkill offers a more coherent chat experience by using memories
/// to extract conversation history and user intentions.
/// </summary>
public class ChatSkill
{
    /// <summary>
    /// A kernel instance to create a completion function since each invocation
    /// of the <see cref="ChatAsync"/> function will generate a new prompt dynamically.
    /// </summary>
    private readonly IKernel _kernel;

    /// <summary>
    /// Client for the semantic-memory service.
    /// </summary>
    private readonly ISemanticMemoryClient _memoryClient;

    /// <summary>
    /// A logger instance to log events.
    /// </summary>
    private ILogger _logger;

    /// <summary>
    /// A repository to save and retrieve chat messages.
    /// </summary>
    private readonly ChatMessageRepository _chatMessageRepository;

    /// <summary>
    /// A repository to save and retrieve chat sessions.
    /// </summary>
    private readonly ChatSessionRepository _chatSessionRepository;

    /// <summary>
    /// A SignalR hub context to broadcast updates of the execution.
    /// </summary>
    private readonly IHubContext<MessageRelayHub> _messageRelayHubContext;

    /// <summary>
    /// Settings containing prompt texts.
    /// </summary>
    private readonly PromptsOptions _promptOptions;

    /// <summary>
    /// A semantic memory retriever instance to query semantic memories.
    /// </summary>
    private readonly SemanticMemoryRetriever _semanticMemoryRetriever;

    /// <summary>
    /// A skill instance to acquire external information.
    /// </summary>
    private readonly ExternalInformationSkill _externalInformationSkill;

    /// <summary>
    /// Azure content safety moderator.
    /// </summary>
    private readonly AzureContentSafety? _contentSafety = null;

    /// <summary>
    /// Create a new instance of <see cref="ChatSkill"/>.
    /// </summary>
    public ChatSkill(
        IKernel kernel,
        ISemanticMemoryClient memoryClient,
        ChatMessageRepository chatMessageRepository,
        ChatSessionRepository chatSessionRepository,
        IHubContext<MessageRelayHub> messageRelayHubContext,
        IOptions<PromptsOptions> promptOptions,
        IOptions<DocumentMemoryOptions> documentImportOptions,
        CopilotChatPlanner planner,
        ILogger logger,
        AzureContentSafety? contentSafety = null)
    {
        this._logger = logger;
        this._kernel = kernel;
        this._memoryClient = memoryClient;
        this._chatMessageRepository = chatMessageRepository;
        this._chatSessionRepository = chatSessionRepository;
        this._messageRelayHubContext = messageRelayHubContext;
        // Clone the prompt options to avoid modifying the original prompt options.
        this._promptOptions = promptOptions.Value.Copy();

        this._semanticMemoryRetriever = new SemanticMemoryRetriever(
            promptOptions,
            chatSessionRepository,
            memoryClient,
            logger);

        this._externalInformationSkill = new ExternalInformationSkill(
            promptOptions,
            planner,
            logger);
        this._contentSafety = contentSafety;
    }

    /// <summary>
    /// Extract user intent from the conversation history.
    /// </summary>
    /// <param name="context">The SKContext.</param>
    /// <param name="cancellationToken">The cancellation token.</param>
    [SKFunction, Description("Extract user intent")]
    [SKParameter("chatId", "Chat ID to extract history from")]
    [SKParameter("audience", "The audience the chat bot is interacting with.")]
    public async Task<string> ExtractUserIntentAsync(SKContext context, CancellationToken cancellationToken = default)
    {
        var tokenLimit = this._promptOptions.CompletionTokenLimit;
        var historyTokenBudget =
            tokenLimit -
            this._promptOptions.ResponseTokenLimit -
            TokenUtilities.TokenCount(string.Join("\n", new string[]
                {
                    this._promptOptions.SystemDescription,
                    this._promptOptions.SystemIntent,
                    this._promptOptions.SystemIntentContinuation
                })
            );

        // Clone the context to avoid modifying the original context variables.
        var intentExtractionContext = context.Clone();
        intentExtractionContext.Variables.Set("tokenLimit", historyTokenBudget.ToString(new NumberFormatInfo()));
        intentExtractionContext.Variables.Set("knowledgeCutoff", this._promptOptions.KnowledgeCutoffDate);

        var completionFunction = this._kernel.CreateSemanticFunction(
            this._promptOptions.SystemIntentExtraction,
            skillName: nameof(ChatSkill),
            description: "Complete the prompt.");

        var result = await completionFunction.InvokeAsync(
            intentExtractionContext,
            settings: this.CreateIntentCompletionSettings(),
            cancellationToken
        );

        // Get token usage from ChatCompletion result and add to context
        TokenUtilities.GetFunctionTokenUsage(result, context, this._logger, "SystemIntentExtraction");

        return $"User intent: {result}";
    }

    /// <summary>
    /// Extract the list of participants from the conversation history.
    /// Note that only those who have spoken will be included.
    /// </summary>
    /// <param name="context">The SKContext.</param>
    /// <param name="cancellationToken">The cancellation token.</param>
    [SKFunction, Description("Extract audience list")]
    [SKParameter("chatId", "Chat ID to extract history from")]
    public async Task<string> ExtractAudienceAsync(SKContext context, CancellationToken cancellationToken = default)
    {
        var tokenLimit = this._promptOptions.CompletionTokenLimit;
        var historyTokenBudget =
            tokenLimit -
            this._promptOptions.ResponseTokenLimit -
            TokenUtilities.TokenCount(string.Join("\n", new string[]
                {
                    this._promptOptions.SystemAudience,
                    this._promptOptions.SystemAudienceContinuation,
                })
            );

        // Clone the context to avoid modifying the original context variables.
        var audienceExtractionContext = context.Clone();
        audienceExtractionContext.Variables.Set("tokenLimit", historyTokenBudget.ToString(new NumberFormatInfo()));

        var completionFunction = this._kernel.CreateSemanticFunction(
            this._promptOptions.SystemAudienceExtraction,
            skillName: nameof(ChatSkill),
            description: "Complete the prompt.");

        var result = await completionFunction.InvokeAsync(
            audienceExtractionContext,
            settings: this.CreateIntentCompletionSettings(),
            cancellationToken
        );

        // Get token usage from ChatCompletion result and add to context
        TokenUtilities.GetFunctionTokenUsage(result, context, this._logger, "SystemAudienceExtraction");

        return $"List of participants: {result}";
    }

    /// <summary>
    /// Method that wraps GetAllowedChatHistoryAsync to get allotted history messages as one string.
    /// GetAllowedChatHistoryAsync optionally updates a ChatHistory object with the allotted messages,
    /// but the ChatHistory type is not supported when calling from a rendered prompt, so this wrapper bypasses the chatHistory parameter.
    /// </summary>
    /// <param name="cancellationToken">The cancellation token.</param>
    [SKFunction, Description("Extract chat history")]
    public Task<string> ExtractChatHistory(
        [Description("Chat ID to extract history from")] string chatId,
        [Description("Maximum number of tokens")] int tokenLimit,
        CancellationToken cancellationToken = default)
    {
        return this.GetAllowedChatHistoryAsync(chatId, tokenLimit, cancellationToken: cancellationToken);
    }

    /// <summary>
    /// Extract chat history within token limit as a formatted string and optionally update the ChatCompletionContextMessages object with the allotted messages
    /// </summary>
    /// <param name="chatId">Chat ID to extract history from.</param>
    /// <param name="tokenLimit">Maximum number of tokens.</param>
    /// <param name="chatHistory">Optional ChatCompletionContextMessages object tracking allotted messages.</param>
    /// <param name="cancellationToken">The cancellation token.</param>
    /// <returns>Chat history as a string.</returns>
    private async Task<string> GetAllowedChatHistoryAsync(
        string chatId,
        int tokenLimit,
        ChatCompletionContextMessages? chatHistory = null,
        CancellationToken cancellationToken = default)
    {
        var messages = await this._chatMessageRepository.FindByChatIdAsync(chatId);
        var sortedMessages = messages.OrderByDescending(m => m.Timestamp);

        ChatCompletionContextMessages allottedChatHistory = new();
        var remainingToken = tokenLimit;
        string historyText = string.Empty;

        foreach (var chatMessage in sortedMessages)
        {
            var formattedMessage = chatMessage.ToFormattedString();

            if (chatMessage.Type == ChatMessage.ChatMessageType.Document)
            {
                continue;
            }

            // Plan object is not meaningful content in generating bot response, so shorten to intent only to save on tokens
            if (chatMessage.Type == ChatMessage.ChatMessageType.Plan)
            {
                formattedMessage = "Bot proposed plan";

                // Try to extract the user intent for more context
                string pattern = @"User intent: (.*)(?=""})";
                Match match = Regex.Match(chatMessage.Content, pattern);
                if (match.Success)
                {
                    string userIntent = match.Groups[1].Value.Trim();
                    formattedMessage = $"Bot proposed plan to help fulfill goal: {userIntent}";
                }

                formattedMessage = $"[{chatMessage.Timestamp.ToString("G", CultureInfo.CurrentCulture)}] {formattedMessage}";
            }

            var promptRole = chatMessage.AuthorRole == ChatMessage.AuthorRoles.Bot ? AuthorRole.System : AuthorRole.User;
            var tokenCount = chatHistory is not null ? TokenUtilities.GetContextMessageTokenCount(promptRole, formattedMessage) : TokenUtilities.TokenCount(formattedMessage);

            if (remainingToken - tokenCount >= 0)
            {
                historyText = $"{formattedMessage}\n{historyText}";
                if (chatMessage.AuthorRole == ChatMessage.AuthorRoles.Bot)
                {
                    // Message doesn't have to be formatted for bot. This helps with asserting a natural language response from the LLM (no date or author preamble).
                    var botMessage = chatMessage.Type == ChatMessage.ChatMessageType.Plan ? formattedMessage : chatMessage.Content;
                    allottedChatHistory.AddAssistantMessage(botMessage.Trim());
                }
                else
                {
                    // Omit user name if Auth is disabled.
                    var userMessage = PassThroughAuthenticationHandler.IsDefaultUser(chatMessage.UserId)
                            ? $"[{chatMessage.Timestamp.ToString("G", CultureInfo.CurrentCulture)}] {chatMessage.Content}"
                            : formattedMessage;
                    allottedChatHistory.AddUserMessage(userMessage.Trim());
                }

                remainingToken -= tokenCount;
            }
            else
            {
                break;
            }
        }

        allottedChatHistory.Reverse();
        chatHistory?.AddRange(allottedChatHistory);

        return $"Chat history:\n{historyText.Trim()}";
    }

    /// <summary>
    /// This is the entry point for getting a chat response. It manages the token limit, saves
    /// messages to memory, and fill in the necessary context variables for completing the
    /// prompt that will be rendered by the template engine.
    /// </summary>
    /// <param name="cancellationToken">The cancellation token.</param>
    [SKFunction, Description("Get chat response")]
    public async Task<SKContext> ChatAsync(
        [Description("The new message")] string message,
        [Description("Unique and persistent identifier for the user")] string userId,
        [Description("Name of the user")] string userName,
        [Description("Unique and persistent identifier for the chat")] string chatId,
        [Description("Type of the message")] string messageType,
        [Description("Previously proposed plan that is approved"), DefaultValue(null), SKName("proposedPlan")] string? planJson,
        [Description("ID of the response message for planner"), DefaultValue(null), SKName("responseMessageId")] string? messageId,
        SKContext context,
        CancellationToken cancellationToken = default)
    {
        // Set the system description in the prompt options
        await this.SetSystemDescriptionAsync(chatId, cancellationToken);

        // Save this new message to memory such that subsequent chat responses can use it
        await this.UpdateBotResponseStatusOnClientAsync(chatId, "Saving user message to chat history", cancellationToken);
        var newUserMessage = await this.SaveNewMessageAsync(message, userId, userName, chatId, messageType, cancellationToken);

        // Clone the context to avoid modifying the original context variables.
        var chatContext = context.Clone();
        chatContext.Variables.Set("knowledgeCutoff", this._promptOptions.KnowledgeCutoffDate);

        // Check if plan exists in ask's context variables.
        // If plan was returned at this point, that means it was approved or cancelled.
        // Update the response previously saved in chat history with state
        if (!string.IsNullOrWhiteSpace(planJson) &&
            !string.IsNullOrEmpty(messageId))
        {
            await this.UpdateChatMessageContentAsync(planJson, messageId, chatId, cancellationToken);
        }

        ChatMessage chatMessage;
        if (chatContext.Variables.ContainsKey("userCancelledPlan"))
        {
            // Save hardcoded response if user cancelled plan
            chatMessage = await this.SaveNewResponseAsync(
                "I am sorry the plan did not meet your goals.",
                string.Empty,
                chatId,
                userId,
                null,
                TokenUtilities.EmptyTokenUsages(), cancellationToken
            );
        }
        else
        {
            // Get the chat response
            chatMessage = await this.GetChatResponseAsync(chatId, userId, chatContext, newUserMessage, cancellationToken);
        }

        context.Variables.Update(chatMessage.Content);

        if (chatMessage.TokenUsage != null)
        {
            context.Variables.Set("tokenUsage", JsonSerializer.Serialize(chatMessage.TokenUsage));
        }
        else
        {
            this._logger.LogWarning("ChatSkill token usage unknown. Ensure token management has been implemented correctly.");
        }

        return context;
    }

    #region Private

    /// <summary>
    /// Generate the necessary chat context to create a prompt then invoke the model to get a response.
    /// </summary>
    /// <param name="chatId">The chat ID</param>
    /// <param name="userId">The user ID</param>
    /// <param name="chatContext">The SKContext.</param>
    /// <param name="userMessage">ChatMessage object representing new user message.</param>
    /// <param name="cancellationToken">The cancellation token.</param>
    /// <returns>The created chat message containing the model-generated response.</returns>
    private async Task<ChatMessage> GetChatResponseAsync(string chatId, string userId, SKContext chatContext, ChatMessage userMessage, CancellationToken cancellationToken)
    {
        // Render system instruction components
        await this.UpdateBotResponseStatusOnClientAsync(chatId, "Initializing prompt", cancellationToken);
        var promptRenderer = new PromptTemplateEngine();
        var systemInstructions = await promptRenderer.RenderAsync(
            this._promptOptions.SystemPersona,
            chatContext,
            cancellationToken);

        // Create the meta-prompt template
        var chatCompletion = this._kernel.GetService<IChatCompletion>();
        var promptTemplate = chatCompletion.CreateNewChat(systemInstructions);

        // Bypass audience extraction if Auth is disabled
        var audience = string.Empty;
        if (!PassThroughAuthenticationHandler.IsDefaultUser(userId))
        {
            // Get the audience
            await this.UpdateBotResponseStatusOnClientAsync(chatId, "Extracting audience", cancellationToken);
            audience = await SemanticKernelExtensions.SafeInvokeAsync(
                () => this.GetAudienceAsync(chatContext, cancellationToken), nameof(GetAudienceAsync));
            promptTemplate.AddSystemMessage(audience);
        }

        // Extract user intent from the conversation history.
        await this.UpdateBotResponseStatusOnClientAsync(chatId, "Extracting user intent", cancellationToken);
        var userIntent = await SemanticKernelExtensions.SafeInvokeAsync(
            () => this.GetUserIntentAsync(chatContext, cancellationToken), nameof(GetUserIntentAsync));
        promptTemplate.AddSystemMessage(userIntent);

        // Calculate the remaining token budget.
        await this.UpdateBotResponseStatusOnClientAsync(chatId, "Calculating remaining token budget", cancellationToken);
        var remainingTokenBudget = this.GetChatContextTokenLimit(promptTemplate, userMessage.ToFormattedString());

        // Acquire external information from planner
        await this.UpdateBotResponseStatusOnClientAsync(chatId, "Acquiring external information from planner", cancellationToken);
        var externalInformationTokenLimit = (int)(remainingTokenBudget * this._promptOptions.ExternalInformationContextWeight);
        var planResult = await SemanticKernelExtensions.SafeInvokeAsync(
            () => this.AcquireExternalInformationAsync(chatContext, userIntent, externalInformationTokenLimit, cancellationToken), nameof(AcquireExternalInformationAsync));

        // Extract additional details about planner execution in chat context
        // TODO: [Issue #150, sk#2106] Accommodate different planner contexts once core team finishes work to return prompt and token usage.
        var plannerDetails = new SemanticDependency<StepwiseThoughtProcess>(
                planResult,
                this._externalInformationSkill.StepwiseThoughtProcess
            );

        // If plan is suggested, send back to user for approval before running
        var proposedPlan = this._externalInformationSkill.ProposedPlan;
        if (proposedPlan != null)
        {
            // Save a new response to the chat history with the proposed plan content
            return await this.SaveNewResponseAsync(
                JsonSerializer.Serialize<ProposedPlan>(proposedPlan),
                proposedPlan.Plan.Description,
                chatId,
                userId,
                null,
                // TODO: [Issue #2106] Accommodate plan token usage differently
                this.GetTokenUsages(chatContext),
                cancellationToken
            );
        }

        // Query relevant semantic and document memories
        await this.UpdateBotResponseStatusOnClientAsync(chatId, "Extracting semantic and document memories", cancellationToken);
        var chatMemoriesTokenLimit = (int)(remainingTokenBudget * this._promptOptions.MemoriesResponseContextWeight);
        (var memoryText, var citationMap) = await this._semanticMemoryRetriever.QueryMemoriesAsync(userIntent, chatId, chatMemoriesTokenLimit);

        if (!string.IsNullOrWhiteSpace(memoryText))
        {
            promptTemplate.AddSystemMessage(memoryText);
        }

        // Fill in the chat history with remaining token budget.
        string chatHistory = string.Empty;
        var chatHistoryTokenBudget = remainingTokenBudget - TokenUtilities.GetContextMessageTokenCount(AuthorRole.System, memoryText) - TokenUtilities.GetContextMessageTokenCount(AuthorRole.System, planResult);

        // Append previous messages
        await this.UpdateBotResponseStatusOnClientAsync(chatId, "Extracting chat history", cancellationToken);
        chatHistory = await this.GetAllowedChatHistoryAsync(chatId, chatHistoryTokenBudget, promptTemplate, cancellationToken);

        // Append the plan result last, if exists, to imply precedence.
        if (!string.IsNullOrWhiteSpace(planResult))
        {
            promptTemplate.AddSystemMessage(planResult);
        }

<<<<<<< HEAD
        // Render the prompt        
        var promptView = new BotResponsePrompt(this._promptOptions.SystemDescription, this._promptOptions.SystemResponse, audience, userIntent, memoryText, plannerDetails, chatHistory, promptTemplate);

        // Calculate token usage of prompt template
=======
        var promptView = new BotResponsePrompt(systemInstructions, audience, userIntent, chatMemories, documentMemories, plannerDetails, chatHistory, promptTemplate);
>>>>>>> c9e585d6
        chatContext.Variables.Set(TokenUtilities.GetFunctionKey(this._logger, "SystemMetaPrompt")!, TokenUtilities.GetContextMessagesTokenCount(promptTemplate).ToString(CultureInfo.CurrentCulture));

        // Stream the response to the client
        await this.UpdateBotResponseStatusOnClientAsync(chatId, "Generating bot response", cancellationToken);
        var chatMessage = await this.StreamResponseToClientAsync(chatId, userId, promptView, cancellationToken, citationMap.Values.AsEnumerable());

        // Extract semantic chat memory
        await this.UpdateBotResponseStatusOnClientAsync(chatId, "Generating semantic chat memory", cancellationToken);
        await SemanticChatMemoryExtractor.ExtractSemanticChatMemoryAsync(
            chatId,
            this._memoryClient,
            this._kernel,
            chatContext,
            this._promptOptions,
            this._logger,
            cancellationToken);

        // Calculate total token usage for dependency functions and prompt template and send to client
        await this.UpdateBotResponseStatusOnClientAsync(chatId, "Calculating token usage", cancellationToken);
        chatMessage.TokenUsage = this.GetTokenUsages(chatContext, chatMessage.Content);
        await this.UpdateMessageOnClient(chatMessage, cancellationToken);

        // Save the message with final completion token usage
        await this.UpdateBotResponseStatusOnClientAsync(chatId, "Saving message to chat history", cancellationToken);
        await this._chatMessageRepository.UpsertAsync(chatMessage);

        return chatMessage;
    }

    /// <summary>
    /// Helper function that creates the correct context variables to
    /// extract the audience from a conversation history.
    /// </summary>
    /// <param name="cancellationToken">The cancellation token.</param>
    private async Task<string> GetAudienceAsync(SKContext context, CancellationToken cancellationToken)
    {
        SKContext audienceContext = context.Clone();
        var audience = await this.ExtractAudienceAsync(audienceContext, cancellationToken);

        // Copy token usage into original chat context
        var functionKey = TokenUtilities.GetFunctionKey(this._logger, "SystemAudienceExtraction")!;
        if (audienceContext.Variables.TryGetValue(functionKey, out string? tokenUsage))
        {
            context.Variables.Set(functionKey, tokenUsage);
        }

        return audience;
    }

    /// <summary>
    /// Helper function that creates the correct context variables to
    /// extract the user intent from the conversation history.
    /// </summary>
    /// <param name="cancellationToken">The cancellation token.</param>
    private async Task<string> GetUserIntentAsync(SKContext context, CancellationToken cancellationToken)
    {
        // TODO: [Issue #51] Regenerate user intent if plan was modified
        if (!context.Variables.TryGetValue("planUserIntent", out string? userIntent))
        {
            SKContext intentContext = context.Clone();

            userIntent = await this.ExtractUserIntentAsync(intentContext, cancellationToken);

            // Copy token usage into original chat context
            var functionKey = TokenUtilities.GetFunctionKey(this._logger, "SystemIntentExtraction")!;
            if (intentContext.Variables.TryGetValue(functionKey!, out string? tokenUsage))
            {
                context.Variables.Set(functionKey!, tokenUsage);
            }
        }

        return userIntent;
    }

    /// <summary>
    /// Helper function that creates the correct context variables to acquire external information.
    /// </summary>
    /// <returns>The plan.</returns>
    /// <param name="context">The SKContext.</param>
    /// <param name="userIntent">The user intent.</param>
    /// <param name="tokenLimit">Maximum number of tokens.</param>
    /// <param name="cancellationToken">The cancellation token.</param>
    private async Task<string> AcquireExternalInformationAsync(SKContext context, string userIntent, int tokenLimit, CancellationToken cancellationToken)
    {
        SKContext planContext = context.Clone();
        planContext.Variables.Set("tokenLimit", tokenLimit.ToString(new NumberFormatInfo()));
        return await this._externalInformationSkill.AcquireExternalInformationAsync(userIntent, planContext, cancellationToken);
    }

    /// <summary>
    /// Save a new message to the chat history.
    /// </summary>
    /// <param name="message">The message</param>
    /// <param name="userId">The user ID</param>
    /// <param name="userName"></param>
    /// <param name="chatId">The chat ID</param>
    /// <param name="type">Type of the message</param>
    /// <param name="cancellationToken">The cancellation token.</param>
    private async Task<ChatMessage> SaveNewMessageAsync(string message, string userId, string userName, string chatId, string type, CancellationToken cancellationToken)
    {
        // Make sure the chat exists.
        if (!await this._chatSessionRepository.TryFindByIdAsync(chatId))
        {
            throw new ArgumentException("Chat session does not exist.");
        }

        var chatMessage = new ChatMessage(
            userId,
            userName,
            chatId,
            message,
            string.Empty,
            null,
            ChatMessage.AuthorRoles.User,
            // Default to a standard message if the `type` is not recognized
            Enum.TryParse(type, out ChatMessage.ChatMessageType typeAsEnum) && Enum.IsDefined(typeof(ChatMessage.ChatMessageType), typeAsEnum)
                ? typeAsEnum
                : ChatMessage.ChatMessageType.Message);

        await this._chatMessageRepository.CreateAsync(chatMessage);
        return chatMessage;
    }

    /// <summary>
    /// Save a new response to the chat history.
    /// </summary>
    /// <param name="response">Response from the chat.</param>
    /// <param name="prompt">Prompt used to generate the response.</param>
    /// <param name="chatId">The chat ID</param>
    /// <param name="userId">The user ID</param>
    /// <param name="citations">Citations for the message</param>
    /// <param name="tokenUsage">Total token usage of response completion</param>
    /// <param name="cancellationToken">The cancellation token.</param>
    /// <returns>The created chat message.</returns>
    private async Task<ChatMessage> SaveNewResponseAsync(
        string response,
        string prompt,
        string chatId,
        string userId,
        IEnumerable<CitationSource>? citations,
        Dictionary<string, int>? tokenUsage,
        CancellationToken cancellationToken)
    {
        // Make sure the chat exists.
        if (!await this._chatSessionRepository.TryFindByIdAsync(chatId))
        {
            throw new ArgumentException("Chat session does not exist.");
        }

        // Save message to chat history
        var chatMessage = await this.CreateBotMessageOnClient(
            chatId,
            userId,
            prompt,
            response,
            citations,
            cancellationToken,
            tokenUsage
        );
        await this._chatMessageRepository.UpsertAsync(chatMessage);

        return chatMessage;
    }

    /// <summary>
    /// Updates previously saved response in the chat history.
    /// </summary>
    /// <param name="updatedResponse">Updated response from the chat.</param>
    /// <param name="messageId">The chat message ID.</param>
    /// <param name="chatId">The chat ID that's used as the partition Id.</param>
    /// <param name="cancellationToken">The cancellation token.</param>
    private async Task UpdateChatMessageContentAsync(string updatedResponse, string messageId, string chatId, CancellationToken cancellationToken)
    {
        ChatMessage? chatMessage = null;
        if (!await this._chatMessageRepository.TryFindByIdAsync(messageId, chatId, callback: v => chatMessage = v))
        {
            throw new ArgumentException($"Chat message {messageId} does not exist.");
        }

        chatMessage!.Content = updatedResponse;
        await this._chatMessageRepository.UpsertAsync(chatMessage);
    }

    /// <summary>
    /// Create `ChatRequestSettings` for chat response. Parameters are read from the PromptSettings class.
    /// </summary>
    private ChatRequestSettings CreateChatRequestSettings()
    {
        return new ChatRequestSettings
        {
            MaxTokens = this._promptOptions.ResponseTokenLimit,
            Temperature = this._promptOptions.ResponseTemperature,
            TopP = this._promptOptions.ResponseTopP,
            FrequencyPenalty = this._promptOptions.ResponseFrequencyPenalty,
            PresencePenalty = this._promptOptions.ResponsePresencePenalty
        };
    }

    /// <summary>
    /// Create `CompleteRequestSettings` for intent response. Parameters are read from the PromptSettings class.
    /// </summary>
    private CompleteRequestSettings CreateIntentCompletionSettings()
    {
        return new CompleteRequestSettings
        {
            MaxTokens = this._promptOptions.ResponseTokenLimit,
            Temperature = this._promptOptions.IntentTemperature,
            TopP = this._promptOptions.IntentTopP,
            FrequencyPenalty = this._promptOptions.IntentFrequencyPenalty,
            PresencePenalty = this._promptOptions.IntentPresencePenalty,
            StopSequences = new string[] { "] bot:" }
        };
    }

    /// <summary>
    /// Calculate the remaining token budget for the chat response prompt.
    /// This is the token limit minus the token count of the user intent, audience, and the system commands.
    /// </summary>
    /// <param name="promptTemplate">All current messages to use for chat completion</param>
    /// <param name="userIntent">The user message.</param>
    /// <returns>The remaining token limit.</returns>
    private int GetChatContextTokenLimit(ChatCompletionContextMessages promptTemplate, string userInput)
    {
        return this._promptOptions.CompletionTokenLimit
            - TokenUtilities.GetContextMessagesTokenCount(promptTemplate)
            - TokenUtilities.GetContextMessageTokenCount(AuthorRole.User, userInput) // User message has to be included in chat history allowance
            - this._promptOptions.ResponseTokenLimit;
    }

    /// <summary>
    /// Gets token usage totals for each semantic function if not undefined.
    /// </summary>
    /// <param name="chatContext">Context maintained during response generation.</param>
    /// <param name="content">String representing bot response. If null, response is still being generated or was hardcoded.</param>
    /// <returns>Dictionary containing function to token usage mapping for each total that's defined.</returns>
    private Dictionary<string, int> GetTokenUsages(SKContext chatContext, string? content = null)
    {
        var tokenUsageDict = new Dictionary<string, int>(StringComparer.OrdinalIgnoreCase);

        // Total token usage of each semantic function
        foreach (string function in TokenUtilities.semanticFunctions.Values)
        {
            if (chatContext.Variables.TryGetValue($"{function}TokenUsage", out string? tokenUsage))
            {
                tokenUsageDict.Add(function, int.Parse(tokenUsage, CultureInfo.InvariantCulture));
            }
        }

        if (content != null)
        {
            tokenUsageDict.Add(TokenUtilities.semanticFunctions["SystemCompletion"]!, TokenUtilities.TokenCount(content));
        }

        return tokenUsageDict;
    }

    /// <summary>
    /// Stream the response to the client.
    /// </summary>
    /// <param name="chatId">The chat ID</param>
    /// <param name="userId">The user ID</param>
    /// <param name="prompt">Prompt used to generate the response</param>
    /// <param name="cancellationToken">The cancellation token.</param>
    /// <param name="citations">Citations for the message</param>
    /// <returns>The created chat message</returns>
    private async Task<ChatMessage> StreamResponseToClientAsync(
        string chatId,
        string userId,
        BotResponsePrompt prompt,
        CancellationToken cancellationToken,
        IEnumerable<CitationSource>? citations = null)
    {
        // Create the stream
        var chatCompletion = this._kernel.GetService<IChatCompletion>();
        var stream = chatCompletion.GenerateMessageStreamAsync(prompt.MetaPromptTemplate, this.CreateChatRequestSettings(), cancellationToken);

        // Create message on client
        var chatMessage = await this.CreateBotMessageOnClient(
            chatId,
            userId,
            JsonSerializer.Serialize(prompt),
            string.Empty,
            citations,
            cancellationToken
        );

        // Stream the message to the client
        await foreach (string contentPiece in stream)
        {
            chatMessage.Content += contentPiece;
            await this.UpdateMessageOnClient(chatMessage, cancellationToken);
        }

        return chatMessage;
    }

    /// <summary>
    /// Create an empty message on the client to begin the response.
    /// </summary>
    /// <param name="chatId">The chat ID</param>
    /// <param name="userId">The user ID</param>
    /// <param name="prompt">Prompt used to generate the message</param>
    /// <param name="content">Content of the message</param>
    /// <param name="citations">Citations for the message</param>
    /// <param name="cancellationToken">The cancellation token.</param>
    /// <param name="tokenUsage">Total token usage of response completion</param>
    /// <returns>The created chat message</returns>
    private async Task<ChatMessage> CreateBotMessageOnClient(
        string chatId,
        string userId,
        string prompt,
        string content,
        IEnumerable<CitationSource>? citations,
        CancellationToken cancellationToken,
        Dictionary<string, int>? tokenUsage = null)
    {
        var chatMessage = ChatMessage.CreateBotResponseMessage(chatId, content, prompt, citations, tokenUsage);
        await this._messageRelayHubContext.Clients.Group(chatId).SendAsync("ReceiveMessage", chatId, userId, chatMessage, cancellationToken);
        return chatMessage;
    }

    /// <summary>
    /// Update the response on the client.
    /// </summary>
    /// <param name="message">The message</param>
    /// <param name="cancellationToken">The cancellation token.</param>
    private async Task UpdateMessageOnClient(ChatMessage message, CancellationToken cancellationToken)
    {
        await this._messageRelayHubContext.Clients.Group(message.ChatId).SendAsync("ReceiveMessageUpdate", message, cancellationToken);
    }

    /// <summary>
    /// Update the status of the response on the client.
    /// </summary>
    /// <param name="chatId">The chat ID</param>
    /// <param name="status">Current status of the response</param>
    /// <param name="cancellationToken">The cancellation token.</param>
    private async Task UpdateBotResponseStatusOnClientAsync(string chatId, string status, CancellationToken cancellationToken)
    {
        await this._messageRelayHubContext.Clients.Group(chatId).SendAsync("ReceiveBotResponseStatus", chatId, status, cancellationToken);
    }

    /// <summary>
    /// Set the system description in the prompt options.
    /// </summary>
    /// <param name="chatId">Id of the chat session</param>
    /// <param name="cancellationToken">The cancellation token.</param>
    /// <exception cref="ArgumentException">Throw if the chat session does not exist.</exception>
    private async Task SetSystemDescriptionAsync(string chatId, CancellationToken cancellationToken)
    {
        ChatSession? chatSession = null;
        if (!await this._chatSessionRepository.TryFindByIdAsync(chatId, callback: v => chatSession = v))
        {
            throw new ArgumentException("Chat session does not exist.");
        }

        this._promptOptions.SystemDescription = chatSession!.SystemDescription;
    }

    # endregion
}<|MERGE_RESOLUTION|>--- conflicted
+++ resolved
@@ -479,14 +479,9 @@
             promptTemplate.AddSystemMessage(planResult);
         }
 
-<<<<<<< HEAD
         // Render the prompt        
-        var promptView = new BotResponsePrompt(this._promptOptions.SystemDescription, this._promptOptions.SystemResponse, audience, userIntent, memoryText, plannerDetails, chatHistory, promptTemplate);
-
+        var promptView = new BotResponsePrompt(systemInstructions, audience, userIntent, memoryText, plannerDetails, chatHistory, promptTemplate);
         // Calculate token usage of prompt template
-=======
-        var promptView = new BotResponsePrompt(systemInstructions, audience, userIntent, chatMemories, documentMemories, plannerDetails, chatHistory, promptTemplate);
->>>>>>> c9e585d6
         chatContext.Variables.Set(TokenUtilities.GetFunctionKey(this._logger, "SystemMetaPrompt")!, TokenUtilities.GetContextMessagesTokenCount(promptTemplate).ToString(CultureInfo.CurrentCulture));
 
         // Stream the response to the client
