﻿// Copyright (c) Microsoft. All rights reserved.

using System;
using System.Collections.Generic;
using System.ComponentModel;
using System.Globalization;
using System.Linq;
using System.Text.Json;
using System.Text.RegularExpressions;
using System.Threading;
using System.Threading.Tasks;
using CopilotChat.WebApi.Extensions;
using CopilotChat.WebApi.Hubs;
using CopilotChat.WebApi.Models.Response;
using CopilotChat.WebApi.Models.Storage;
using CopilotChat.WebApi.Options;
using CopilotChat.WebApi.Services;
using CopilotChat.WebApi.Storage;
using Microsoft.AspNetCore.SignalR;
using Microsoft.Extensions.Logging;
using Microsoft.Extensions.Options;
using Microsoft.SemanticKernel;
using Microsoft.SemanticKernel.AI.ChatCompletion;
using Microsoft.SemanticKernel.AI.TextCompletion;
using Microsoft.SemanticKernel.Orchestration;
using Microsoft.SemanticKernel.SkillDefinition;
using Microsoft.SemanticKernel.TemplateEngine;
using Microsoft.SemanticMemory.Client;

namespace CopilotChat.WebApi.Skills.ChatSkills;

/// <summary>
/// ChatSkill offers a more coherent chat experience by using memories
/// to extract conversation history and user intentions.
/// </summary>
public class ChatSkill
{
    /// <summary>
    /// A kernel instance to create a completion function since each invocation
    /// of the <see cref="ChatAsync"/> function will generate a new prompt dynamically.
    /// </summary>
    private readonly IKernel _kernel;

    /// <summary>
    /// Client for the semantic-memory service.
    /// </summary>
    private readonly ISemanticMemoryClient _memoryClient;

    /// <summary>
    /// A logger instance to log events.
    /// </summary>
    private ILogger _logger;

    /// <summary>
    /// A repository to save and retrieve chat messages.
    /// </summary>
    private readonly ChatMessageRepository _chatMessageRepository;

    /// <summary>
    /// A repository to save and retrieve chat sessions.
    /// </summary>
    private readonly ChatSessionRepository _chatSessionRepository;

    /// <summary>
    /// A SignalR hub context to broadcast updates of the execution.
    /// </summary>
    private readonly IHubContext<MessageRelayHub> _messageRelayHubContext;

    /// <summary>
    /// Settings containing prompt texts.
    /// </summary>
    private readonly PromptsOptions _promptOptions;

    /// <summary>
    /// A semantic chat memory skill instance to query semantic memories.
    /// </summary>
    private readonly SemanticMemorySkill _semanticMemorySkill;

    /// <summary>
    /// A skill instance to acquire external information.
    /// </summary>
    private readonly ExternalInformationSkill _externalInformationSkill;

    /// <summary>
    /// Azure content safety moderator.
    /// </summary>
    private readonly AzureContentSafety? _contentSafety = null;

    /// <summary>
    /// Create a new instance of <see cref="ChatSkill"/>.
    /// </summary>
    public ChatSkill(
        IKernel kernel,
        ISemanticMemoryClient memoryClient,
        ChatMessageRepository chatMessageRepository,
        ChatSessionRepository chatSessionRepository,
        IHubContext<MessageRelayHub> messageRelayHubContext,
        IOptions<PromptsOptions> promptOptions,
        IOptions<DocumentMemoryOptions> documentImportOptions,
        CopilotChatPlanner planner,
        ILogger logger,
        AzureContentSafety? contentSafety = null)
    {
        this._logger = logger;
        this._kernel = kernel;
        this._memoryClient = memoryClient;
        this._chatMessageRepository = chatMessageRepository;
        this._chatSessionRepository = chatSessionRepository;
        this._messageRelayHubContext = messageRelayHubContext;
        // Clone the prompt options to avoid modifying the original prompt options.
        this._promptOptions = promptOptions.Value.Copy();

        this._semanticMemorySkill = new SemanticMemorySkill(
            promptOptions,
            chatSessionRepository,
            logger);

        this._externalInformationSkill = new ExternalInformationSkill(
            promptOptions,
            planner);
        this._contentSafety = contentSafety;
    }

    /// <summary>
    /// Extract user intent from the conversation history.
    /// </summary>
    /// <param name="context">The SKContext.</param>
    [SKFunction, Description("Extract user intent")]
    [SKParameter("chatId", "Chat ID to extract history from")]
    [SKParameter("audience", "The audience the chat bot is interacting with.")]
    public async Task<string> ExtractUserIntentAsync(SKContext context)
    {
        var tokenLimit = this._promptOptions.CompletionTokenLimit;
        var historyTokenBudget =
            tokenLimit -
            this._promptOptions.ResponseTokenLimit -
            TokenUtilities.TokenCount(string.Join("\n", new string[]
                {
                    this._promptOptions.SystemDescription,
                    this._promptOptions.SystemIntent,
                    this._promptOptions.SystemIntentContinuation
                })
            );

        // Clone the context to avoid modifying the original context variables.
        var intentExtractionContext = context.Clone();
        intentExtractionContext.Variables.Set("tokenLimit", historyTokenBudget.ToString(new NumberFormatInfo()));
        intentExtractionContext.Variables.Set("knowledgeCutoff", this._promptOptions.KnowledgeCutoffDate);

        var completionFunction = this._kernel.CreateSemanticFunction(
            this._promptOptions.SystemIntentExtraction,
            skillName: nameof(ChatSkill),
            description: "Complete the prompt.");

        var result = await completionFunction.InvokeAsync(
            intentExtractionContext,
            settings: this.CreateIntentCompletionSettings()
        );

        // Get token usage from ChatCompletion result and add to context
        TokenUtilities.GetFunctionTokenUsage(result, context, "SystemIntentExtraction");

        result.ThrowIfFailed();

        return $"User intent: {result}";
    }

    /// <summary>
    /// Extract the list of participants from the conversation history.
    /// Note that only those who have spoken will be included.
    /// </summary>
    [SKFunction, Description("Extract audience list")]
    [SKParameter("chatId", "Chat ID to extract history from")]
    public async Task<string> ExtractAudienceAsync(SKContext context)
    {
        var tokenLimit = this._promptOptions.CompletionTokenLimit;
        var historyTokenBudget =
            tokenLimit -
            this._promptOptions.ResponseTokenLimit -
            TokenUtilities.TokenCount(string.Join("\n", new string[]
                {
                    this._promptOptions.SystemAudience,
                    this._promptOptions.SystemAudienceContinuation,
                })
            );

        // Clone the context to avoid modifying the original context variables.
        var audienceExtractionContext = context.Clone();
        audienceExtractionContext.Variables.Set("tokenLimit", historyTokenBudget.ToString(new NumberFormatInfo()));

        var completionFunction = this._kernel.CreateSemanticFunction(
            this._promptOptions.SystemAudienceExtraction,
            skillName: nameof(ChatSkill),
            description: "Complete the prompt.");

        var result = await completionFunction.InvokeAsync(
            audienceExtractionContext,
            settings: this.CreateIntentCompletionSettings()
        );

        // Get token usage from ChatCompletion result and add to context
        TokenUtilities.GetFunctionTokenUsage(result, context, "SystemAudienceExtraction");

        result.ThrowIfFailed();

        return $"List of participants: {result}";
    }

    /// <summary>
    /// Extract chat history.
    /// </summary>
    /// <param name="context">Contains the 'tokenLimit' controlling the length of the prompt.</param>
    [SKFunction, Description("Extract chat history")]
    public async Task<string> ExtractChatHistoryAsync(
        [Description("Chat ID to extract history from")] string chatId,
        [Description("Maximum number of tokens")] int tokenLimit)
    {
        var messages = await this._chatMessageRepository.FindByChatIdAsync(chatId);
        var sortedMessages = messages.OrderByDescending(m => m.Timestamp);

        var remainingToken = tokenLimit;

        string historyText = string.Empty;
        foreach (var chatMessage in sortedMessages)
        {
            var formattedMessage = chatMessage.ToFormattedString();

            // Plan object is not meaningful content in generating bot response, so shorten to intent only to save on tokens
            if (formattedMessage.Contains("proposedPlan\":", StringComparison.InvariantCultureIgnoreCase))
            {
                string pattern = @"(\[.*?\]).*User Intent:User intent: (.*)(?=""}})";
                Match match = Regex.Match(formattedMessage, pattern);
                if (match.Success)
                {
                    string timestamp = match.Groups[1].Value.Trim();
                    string userIntent = match.Groups[2].Value.Trim();

                    formattedMessage = $"{timestamp} Bot proposed plan to fulfill user intent: {userIntent}";
                }
                else
                {
                    formattedMessage = "Bot proposed plan";
                }
            }

            var tokenCount = TokenUtilities.TokenCount(formattedMessage);

            if (remainingToken - tokenCount >= 0)
            {
                historyText = $"{formattedMessage}\n{historyText}";
                remainingToken -= tokenCount;
            }
            else
            {
                break;
            }
        }

        return $"Chat history:\n{historyText.Trim()}";
    }

    /// <summary>
    /// This is the entry point for getting a chat response. It manages the token limit, saves
    /// messages to memory, and fill in the necessary context variables for completing the
    /// prompt that will be rendered by the template engine.
    /// </summary>
    [SKFunction, Description("Get chat response")]
    public async Task<SKContext> ChatAsync(
        [Description("The new message")] string message,
        [Description("Unique and persistent identifier for the user")] string userId,
        [Description("Name of the user")] string userName,
        [Description("Unique and persistent identifier for the chat")] string chatId,
        [Description("Type of the message")] string messageType,
        [Description("Previously proposed plan that is approved"), DefaultValue(null), SKName("proposedPlan")] string? planJson,
        [Description("ID of the response message for planner"), DefaultValue(null), SKName("responseMessageId")] string? messageId,
        SKContext context,
        CancellationToken cancellationToken = default)
    {
        // Set the system description in the prompt options
        await this.SetSystemDescriptionAsync(chatId);

        // Save this new message to memory such that subsequent chat responses can use it
        await this.UpdateBotResponseStatusOnClient(chatId, "Saving user message to chat history");
        await this.SaveNewMessageAsync(message, userId, userName, chatId, messageType);

        // Clone the context to avoid modifying the original context variables.
        var chatContext = context.Clone();
        chatContext.Variables.Set("knowledgeCutoff", this._promptOptions.KnowledgeCutoffDate);

        // Check if plan exists in ask's context variables.
        // If plan was returned at this point, that means it was approved or cancelled.
        // Update the response previously saved in chat history with state
        if (!string.IsNullOrWhiteSpace(planJson) &&
            !string.IsNullOrEmpty(messageId))
        {
            await this.UpdateChatMessageContentAsync(planJson, messageId);
        }

        ChatMessage chatMessage;
        if (chatContext.Variables.ContainsKey("userCancelledPlan"))
        {
            // Save hardcoded response if user cancelled plan
            chatMessage = await this.SaveNewResponseAsync("I am sorry the plan did not meet your goals.", string.Empty, chatId, userId, TokenUtilities.EmptyTokenUsages());
        }
        else
        {
            // Get the chat response
            chatMessage = await this.GetChatResponseAsync(chatId, userId, chatContext, cancellationToken);
        }

        context.Variables.Update(chatMessage.Content);

        if (chatMessage.TokenUsage != null)
        {
            context.Variables.Set("tokenUsage", JsonSerializer.Serialize(chatMessage.TokenUsage));
        }
        else
        {
            context.Logger.LogWarning("ChatSkill token usage unknown. Ensure token management has been implemented correctly.");
        }

        return context;
    }

    #region Private

    /// <summary>
    /// Generate the necessary chat context to create a prompt then invoke the model to get a response.
    /// </summary>
    /// <param name="chatId">The chat ID</param>
    /// <param name="userId">The user ID</param>
    /// <param name="chatContext">The SKContext.</param>
    /// <returns>The created chat message containing the model-generated response.</returns>
    private async Task<ChatMessage> GetChatResponseAsync(string chatId, string userId, SKContext chatContext, CancellationToken cancellationToken)
    {
        // Get the audience
        await this.UpdateBotResponseStatusOnClient(chatId, "Extracting audience");
        var audience = await this.GetAudienceAsync(chatContext);
        chatContext.ThrowIfFailed();

        // Extract user intent from the conversation history.
        await this.UpdateBotResponseStatusOnClient(chatId, "Extracting user intent");
        var userIntent = await this.GetUserIntentAsync(chatContext);
        chatContext.ThrowIfFailed();

        chatContext.Variables.Set("audience", audience);
        chatContext.Variables.Set("userIntent", userIntent);

        // Calculate the remaining token budget.
        await this.UpdateBotResponseStatusOnClient(chatId, "Calculating remaining token budget");
        var remainingToken = this.GetChatContextTokenLimit(audience, userIntent);

        // Acquire external information from planner
        await this.UpdateBotResponseStatusOnClient(chatId, "Acquiring external information from planner");
        var externalInformationTokenLimit = (int)(remainingToken * this._promptOptions.ExternalInformationContextWeight);
        var planResult = await this.AcquireExternalInformationAsync(chatContext, userIntent, externalInformationTokenLimit);
        chatContext.ThrowIfFailed();

        // Extract additional details about planner execution in chat context
        // TODO: [Issue #150, sk#2106] Accommodate different planner contexts once core team finishes work to return prompt and token usage.
        var plannerDetails = new SemanticDependency<StepwiseThoughtProcess>(
                planResult,
                this._externalInformationSkill.StepwiseThoughtProcess
            );

        // If plan is suggested, send back to user for approval before running
        var proposedPlan = this._externalInformationSkill.ProposedPlan;
        if (proposedPlan != null)
        {
            var prompt = proposedPlan.Plan.Description;
            chatContext.Variables.Set("prompt", prompt);

            // Save a new response to the chat history with the proposed plan content
            return await this.SaveNewResponseAsync(
                JsonSerializer.Serialize<ProposedPlan>(proposedPlan), prompt, chatId, userId,
                // TODO: [Issue #2106] Accommodate plan token usage differently
                this.GetTokenUsagesAsync(chatContext)
            );
        }

        // Query relevant semantic and document memories
        await this.UpdateBotResponseStatusOnClient(chatId, "Extracting semantic and document memories");
        var chatMemoriesTokenLimit = (int)(remainingToken * this._promptOptions.MemoriesResponseContextWeight);
        var documentContextTokenLimit = (int)(remainingToken * this._promptOptions.DocumentContextWeight);

        string memories = await this._semanticMemorySkill.QueryMemoriesAsync(userIntent, chatId, chatMemoriesTokenLimit, this._memoryClient); // $$$ GROUP

        //var chatMemories = tasks[0];
        //var documentMemories = tasks[1];

        // Fill in the chat history if there is any token budget left
<<<<<<< HEAD
        var chatContextComponents = new List<string>() { memories, planResult };
=======
        var chatContextComponents = new List<string>() { chatMemories, documentMemories };
>>>>>>> 9fed5523
        var chatContextText = string.Join("\n\n", chatContextComponents.Where(c => !string.IsNullOrEmpty(c)));
        var chatHistoryTokenLimit = remainingToken - TokenUtilities.TokenCount(chatContextText) - TokenUtilities.TokenCount(planResult);

        string chatHistory = string.Empty;

        // Append the chat history, if allowed.
        if (chatHistoryTokenLimit > 0)
        {
            await this.UpdateBotResponseStatusOnClient(chatId, "Extracting chat history");
            chatHistory = await this.ExtractChatHistoryAsync(chatId, chatHistoryTokenLimit);
            chatContext.ThrowIfFailed();
            chatContextText = $"{chatContextText}\n{chatHistory}";
        }

        // Append the plan result last, if exists, to imply precedence.
        if (!string.IsNullOrWhiteSpace(planResult))
        {
            chatContextText = $"{chatContextText}\n{planResult}";
        }

        // Set variables needed in prompt
        chatContext.Variables.Set("audience", audience);
        chatContext.Variables.Set("userIntent", userIntent);
        chatContext.Variables.Set("chatContext", chatContextText);

        // Render the prompt
        var promptRenderer = new PromptTemplateEngine();
        var renderedPrompt = await promptRenderer.RenderAsync(
            this._promptOptions.SystemChatPrompt,
            chatContext,
            cancellationToken);
        chatContext.Variables.Set("prompt", renderedPrompt);

        // Need to extract this from the rendered prompt because Time and Date are calculated during render
        var systemChatContinuation = Regex.Match(renderedPrompt, PromptsOptions.SYSTEM_CHAT_CONTINUATION_REGEX).Value;
        var promptView = new BotResponsePrompt(renderedPrompt, this._promptOptions.SystemDescription, this._promptOptions.SystemResponse, audience, userIntent, string.Empty, memories, plannerDetails, chatHistory, systemChatContinuation);

        // Calculate token usage of prompt template
        chatContext.Variables.Set(TokenUtilities.GetFunctionKey(chatContext.Logger, "SystemMetaPrompt")!, TokenUtilities.TokenCount(renderedPrompt).ToString(CultureInfo.InvariantCulture));

        chatContext.ThrowIfFailed();

        // Stream the response to the client
        await this.UpdateBotResponseStatusOnClient(chatId, "Generating bot response");
        var chatMessage = await this.StreamResponseToClient(chatId, userId, promptView);

        // Extract semantic chat memory
        await this.UpdateBotResponseStatusOnClient(chatId, "Generating semantic chat memory");
        await SemanticChatMemoryExtractor.ExtractSemanticChatMemoryAsync(
            chatId,
            this._memoryClient,
            this._kernel,
            chatContext,
            this._promptOptions,
            this._logger,
            cancellationToken);

        // Calculate total token usage for dependency functions and prompt template and send to client
        await this.UpdateBotResponseStatusOnClient(chatId, "Calculating token usage");
        chatMessage.TokenUsage = this.GetTokenUsagesAsync(chatContext, chatMessage.Content);
        await this.UpdateMessageOnClient(chatMessage);

        // Save the message with final completion token usage
        await this.UpdateBotResponseStatusOnClient(chatId, "Saving message to chat history");
        await this._chatMessageRepository.UpsertAsync(chatMessage);

        return chatMessage;
    }

    /// <summary>
    /// Helper function that creates the correct context variables to
    /// extract the audience from a conversation history.
    /// </summary>
    private async Task<string> GetAudienceAsync(SKContext context)
    {
        SKContext audienceContext = context.Clone();

        var audience = await this.ExtractAudienceAsync(audienceContext);

        // Copy token usage into original chat context
        var functionKey = TokenUtilities.GetFunctionKey(context.Logger, "SystemAudienceExtraction")!;
        if (audienceContext.Variables.TryGetValue(functionKey, out string? tokenUsage))
        {
            context.Variables.Set(functionKey, tokenUsage);
        }

        // Propagate the error
        audienceContext.ThrowIfFailed();

        return audience;
    }

    /// <summary>
    /// Helper function that creates the correct context variables to
    /// extract the user intent from the conversation history.
    /// </summary>
    private async Task<string> GetUserIntentAsync(SKContext context)
    {
        // TODO: [Issue #51] Regenerate user intent if plan was modified
        if (!context.Variables.TryGetValue("planUserIntent", out string? userIntent))
        {
            SKContext intentContext = context.Clone();

            userIntent = await this.ExtractUserIntentAsync(intentContext);

            // Copy token usage into original chat context
            var functionKey = TokenUtilities.GetFunctionKey(context.Logger, "SystemIntentExtraction")!;
            if (intentContext.Variables.TryGetValue(functionKey!, out string? tokenUsage))
            {
                context.Variables.Set(functionKey!, tokenUsage);
            }

            intentContext.ThrowIfFailed();
        }

        return userIntent;
    }

    /// <summary>
    /// Helper function that creates the correct context variables to acquire external information.
    /// </summary>
    /// <returns>The plan.</returns>
    /// <param name="context">The SKContext.</param>
    /// <param name="userIntent">The user intent.</param>
    /// <param name="tokenLimit">Maximum number of tokens.</param>
    private async Task<string> AcquireExternalInformationAsync(SKContext context, string userIntent, int tokenLimit)
    {
        SKContext planContext = context.Clone();
        planContext.Variables.Set("tokenLimit", tokenLimit.ToString(new NumberFormatInfo()));

        var plan = await this._externalInformationSkill.AcquireExternalInformationAsync(userIntent, planContext);

        // Propagate the error
        planContext.ThrowIfFailed();

        return plan;
    }

    /// <summary>
    /// Save a new message to the chat history.
    /// </summary>
    /// <param name="message">The message</param>
    /// <param name="userId">The user ID</param>
    /// <param name="userName"></param>
    /// <param name="chatId">The chat ID</param>
    /// <param name="type">Type of the message</param>
    private async Task<ChatMessage> SaveNewMessageAsync(string message, string userId, string userName, string chatId, string type)
    {
        // Make sure the chat exists.
        if (!await this._chatSessionRepository.TryFindByIdAsync(chatId, v => _ = v))
        {
            throw new ArgumentException("Chat session does not exist.");
        }

        var chatMessage = new ChatMessage(
            userId,
            userName,
            chatId,
            message,
            string.Empty,
            ChatMessage.AuthorRoles.User,
            // Default to a standard message if the `type` is not recognized
            Enum.TryParse(type, out ChatMessage.ChatMessageType typeAsEnum) && Enum.IsDefined(typeof(ChatMessage.ChatMessageType), typeAsEnum)
                ? typeAsEnum
                : ChatMessage.ChatMessageType.Message);

        await this._chatMessageRepository.CreateAsync(chatMessage);
        return chatMessage;
    }

    /// <summary>
    /// Save a new response to the chat history.
    /// </summary>
    /// <param name="response">Response from the chat.</param>
    /// <param name="prompt">Prompt used to generate the response.</param>
    /// <param name="chatId">The chat ID</param>
    /// <param name="userId">The user ID</param>
    ///  <param name="tokenUsage">Total token usage of response completion</param>
    /// <returns>The created chat message.</returns>
    private async Task<ChatMessage> SaveNewResponseAsync(string response, string prompt, string chatId, string userId, Dictionary<string, int>? tokenUsage)
    {
        // Make sure the chat exists.
        if (!await this._chatSessionRepository.TryFindByIdAsync(chatId, v => _ = v))
        {
            throw new ArgumentException("Chat session does not exist.");
        }

        // Save message to chat history
        var chatMessage = await this.CreateBotMessageOnClient(chatId, userId, prompt, response, tokenUsage);
        await this._chatMessageRepository.UpsertAsync(chatMessage);
        return chatMessage;
    }

    /// <summary>
    /// Updates previously saved response in the chat history.
    /// </summary>
    /// <param name="updatedResponse">Updated response from the chat.</param>
    /// <param name="messageId">The chat message ID</param>
    private async Task UpdateChatMessageContentAsync(string updatedResponse, string messageId)
    {
        // Make sure the chat exists.
        var chatMessage = await this._chatMessageRepository.FindByIdAsync(messageId);
        chatMessage.Content = updatedResponse;

        await this._chatMessageRepository.UpsertAsync(chatMessage);
    }

    /// <summary>
    /// Create `ChatRequestSettings` for chat response. Parameters are read from the PromptSettings class.
    /// </summary>
    private ChatRequestSettings CreateChatRequestSettings()
    {
        return new ChatRequestSettings
        {
            MaxTokens = this._promptOptions.ResponseTokenLimit,
            Temperature = this._promptOptions.ResponseTemperature,
            TopP = this._promptOptions.ResponseTopP,
            FrequencyPenalty = this._promptOptions.ResponseFrequencyPenalty,
            PresencePenalty = this._promptOptions.ResponsePresencePenalty
        };
    }

    /// <summary>
    /// Create `CompleteRequestSettings` for intent response. Parameters are read from the PromptSettings class.
    /// </summary>
    private CompleteRequestSettings CreateIntentCompletionSettings()
    {
        return new CompleteRequestSettings
        {
            MaxTokens = this._promptOptions.ResponseTokenLimit,
            Temperature = this._promptOptions.IntentTemperature,
            TopP = this._promptOptions.IntentTopP,
            FrequencyPenalty = this._promptOptions.IntentFrequencyPenalty,
            PresencePenalty = this._promptOptions.IntentPresencePenalty,
            StopSequences = new string[] { "] bot:" }
        };
    }

    /// <summary>
    /// Calculate the remaining token budget for the chat response prompt.
    /// This is the token limit minus the token count of the user intent and the system commands.
    /// </summary>
    /// <param name="audience">The audience returned by the model.</param>
    /// <param name="userIntent">The user intent returned by the model.</param>
    /// <returns>The remaining token limit.</returns>
    private int GetChatContextTokenLimit(string audience, string userIntent)
    {
        var tokenLimit = this._promptOptions.CompletionTokenLimit;
        var remainingToken =
            tokenLimit -
            TokenUtilities.TokenCount(audience) -
            TokenUtilities.TokenCount(userIntent) -
            this._promptOptions.ResponseTokenLimit -
            TokenUtilities.TokenCount(string.Join("\n", new string[]
                {
                            this._promptOptions.SystemDescription,
                            this._promptOptions.SystemResponse,
                            this._promptOptions.SystemChatContinuation
                })
            );

        return remainingToken;
    }

    /// <summary>
    /// Gets token usage totals for each semantic function if not undefined.
    /// </summary>
    /// <param name="chatContext">Context maintained during response generation.</param>
    /// <param name="content">String representing bot response. If null, response is still being generated or was hardcoded.</param>
    /// <returns>Dictionary containing function to token usage mapping for each total that's defined.</returns>
    private Dictionary<string, int> GetTokenUsagesAsync(SKContext chatContext, string? content = null)
    {
        var tokenUsageDict = new Dictionary<string, int>(StringComparer.OrdinalIgnoreCase);

        // Total token usage of each semantic function
        foreach (string function in TokenUtilities.semanticFunctions.Values)
        {
            if (chatContext.Variables.TryGetValue($"{function}TokenUsage", out string? tokenUsage))
            {
                tokenUsageDict.Add(function, int.Parse(tokenUsage, CultureInfo.InvariantCulture));
            }
        }

        if (content != null)
        {
            tokenUsageDict.Add(TokenUtilities.semanticFunctions["SystemCompletion"]!, TokenUtilities.TokenCount(content));
        }

        return tokenUsageDict;
    }

    /// <summary>
    /// Stream the response to the client.
    /// </summary>
    /// <param name="chatId">The chat ID</param>
    /// <param name="userId">The user ID</param>
    /// <param name="prompt">Prompt used to generate the response</param>
    /// <returns>The created chat message</returns>
    private async Task<ChatMessage> StreamResponseToClient(string chatId, string userId, BotResponsePrompt prompt)
    {
        // Create the stream
        var chatCompletion = this._kernel.GetService<IChatCompletion>();
        var stream = chatCompletion.GenerateMessageStreamAsync(chatCompletion.CreateNewChat(prompt.RawContent), this.CreateChatRequestSettings());

        // Create message on client
        var chatMessage = await this.CreateBotMessageOnClient(chatId, userId, JsonSerializer.Serialize(prompt), string.Empty);

        // Stream the message to the client
        await foreach (string contentPiece in stream)
        {
            chatMessage.Content += contentPiece;
            await this.UpdateMessageOnClient(chatMessage);
        }

        return chatMessage;
    }

    /// <summary>
    /// Create an empty message on the client to begin the response.
    /// </summary>
    /// <param name="chatId">The chat ID</param>
    /// <param name="userId">The user ID</param>
    /// <param name="prompt">Prompt used to generate the message</param>
    /// <param name="content">Content of the message</param>
    /// <param name="tokenUsage">Total token usage of response completion</param>
    /// <returns>The created chat message</returns>
    private async Task<ChatMessage> CreateBotMessageOnClient(string chatId, string userId, string prompt, string content, Dictionary<string, int>? tokenUsage = null)
    {
        var chatMessage = ChatMessage.CreateBotResponseMessage(chatId, content, prompt, tokenUsage);
        await this._messageRelayHubContext.Clients.Group(chatId).SendAsync("ReceiveMessage", chatId, userId, chatMessage);
        return chatMessage;
    }

    /// <summary>
    /// Update the response on the client.
    /// </summary>
    /// <param name="message">The message</param>
    private async Task UpdateMessageOnClient(ChatMessage message)
    {
        await this._messageRelayHubContext.Clients.Group(message.ChatId).SendAsync("ReceiveMessageUpdate", message);
    }

    /// <summary>
    /// Update the status of the response on the client.
    /// </summary>
    /// <param name="chatId">The chat ID</param>
    /// <param name="status">Current status of the response</param>
    private async Task UpdateBotResponseStatusOnClient(string chatId, string status)
    {
        await this._messageRelayHubContext.Clients.Group(chatId).SendAsync("ReceiveBotResponseStatus", chatId, status);
    }

    /// <summary>
    /// Set the system description in the prompt options.
    /// </summary>
    /// <param name="chatId">Id of the chat session</param>
    /// <exception cref="ArgumentException">Throw if the chat session does not exist.</exception>
    private async Task SetSystemDescriptionAsync(string chatId)
    {
        ChatSession? chatSession = null;
        if (!await this._chatSessionRepository.TryFindByIdAsync(chatId, v => chatSession = v))
        {
            throw new ArgumentException("Chat session does not exist.");
        }

        this._promptOptions.SystemDescription = chatSession!.SystemDescription;
    }

    # endregion
}<|MERGE_RESOLUTION|>--- conflicted
+++ resolved
@@ -389,11 +389,7 @@
         //var documentMemories = tasks[1];
 
         // Fill in the chat history if there is any token budget left
-<<<<<<< HEAD
         var chatContextComponents = new List<string>() { memories, planResult };
-=======
-        var chatContextComponents = new List<string>() { chatMemories, documentMemories };
->>>>>>> 9fed5523
         var chatContextText = string.Join("\n\n", chatContextComponents.Where(c => !string.IsNullOrEmpty(c)));
         var chatHistoryTokenLimit = remainingToken - TokenUtilities.TokenCount(chatContextText) - TokenUtilities.TokenCount(planResult);
 
