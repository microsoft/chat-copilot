﻿// Copyright (c) Microsoft. All rights reserved.

using System;
using System.Collections.Generic;
using System.ComponentModel;
using System.Globalization;
using System.Linq;
using System.Text.Json;
using System.Text.RegularExpressions;
using System.Threading;
using System.Threading.Tasks;
using CopilotChat.WebApi.Extensions;
using CopilotChat.WebApi.Hubs;
using CopilotChat.WebApi.Models.Response;
using CopilotChat.WebApi.Models.Storage;
using CopilotChat.WebApi.Options;
using CopilotChat.WebApi.Services;
using CopilotChat.WebApi.Storage;
using Microsoft.AspNetCore.SignalR;
using Microsoft.Extensions.Logging;
using Microsoft.Extensions.Options;
using Microsoft.SemanticKernel;
using Microsoft.SemanticKernel.AI.ChatCompletion;
using Microsoft.SemanticKernel.AI.TextCompletion;
using Microsoft.SemanticKernel.Orchestration;
using Microsoft.SemanticKernel.SkillDefinition;
using Microsoft.SemanticKernel.TemplateEngine;
using Microsoft.SemanticMemory;

namespace CopilotChat.WebApi.Skills.ChatSkills;

/// <summary>
/// ChatSkill offers a more coherent chat experience by using memories
/// to extract conversation history and user intentions.
/// </summary>
public class ChatSkill
{
    /// <summary>
    /// A kernel instance to create a completion function since each invocation
    /// of the <see cref="ChatAsync"/> function will generate a new prompt dynamically.
    /// </summary>
    private readonly IKernel _kernel;

    /// <summary>
    /// Client for the semantic-memory service.
    /// </summary>
    private readonly ISemanticMemoryClient _memoryClient;

    /// <summary>
    /// A logger instance to log events.
    /// </summary>
    private ILogger _logger;

    /// <summary>
    /// A repository to save and retrieve chat messages.
    /// </summary>
    private readonly ChatMessageRepository _chatMessageRepository;

    /// <summary>
    /// A repository to save and retrieve chat sessions.
    /// </summary>
    private readonly ChatSessionRepository _chatSessionRepository;

    /// <summary>
    /// A SignalR hub context to broadcast updates of the execution.
    /// </summary>
    private readonly IHubContext<MessageRelayHub> _messageRelayHubContext;

    /// <summary>
    /// Settings containing prompt texts.
    /// </summary>
    private readonly PromptsOptions _promptOptions;

    /// <summary>
    /// A semantic memory retriever instance to query semantic memories.
    /// </summary>
    private readonly SemanticMemoryRetriever _semanticMemoryRetriever;

    /// <summary>
    /// A skill instance to acquire external information.
    /// </summary>
    private readonly ExternalInformationSkill _externalInformationSkill;

    /// <summary>
    /// Azure content safety moderator.
    /// </summary>
    private readonly AzureContentSafety? _contentSafety = null;

    /// <summary>
    /// Create a new instance of <see cref="ChatSkill"/>.
    /// </summary>
    public ChatSkill(
        IKernel kernel,
        ISemanticMemoryClient memoryClient,
        ChatMessageRepository chatMessageRepository,
        ChatSessionRepository chatSessionRepository,
        IHubContext<MessageRelayHub> messageRelayHubContext,
        IOptions<PromptsOptions> promptOptions,
        IOptions<DocumentMemoryOptions> documentImportOptions,
        CopilotChatPlanner planner,
        ILogger logger,
        AzureContentSafety? contentSafety = null)
    {
        this._logger = logger;
        this._kernel = kernel;
        this._memoryClient = memoryClient;
        this._chatMessageRepository = chatMessageRepository;
        this._chatSessionRepository = chatSessionRepository;
        this._messageRelayHubContext = messageRelayHubContext;
        // Clone the prompt options to avoid modifying the original prompt options.
        this._promptOptions = promptOptions.Value.Copy();

<<<<<<< HEAD
        this._semanticMemoryRetriever = new SemanticMemoryRetriever(
=======
        this._semanticChatMemorySkill = new SemanticChatMemorySkill(
            promptOptions,
            chatSessionRepository,
            logger);
        this._documentMemorySkill = new DocumentMemorySkill(
>>>>>>> 6f6ed60f
            promptOptions,
            chatSessionRepository,
            memoryClient,
            logger);

        this._externalInformationSkill = new ExternalInformationSkill(
            promptOptions,
            planner,
            logger);
        this._contentSafety = contentSafety;
    }

    /// <summary>
    /// Extract user intent from the conversation history.
    /// </summary>
    /// <param name="context">The SKContext.</param>
    /// <param name="cancellationToken">The cancellation token.</param>
    [SKFunction, Description("Extract user intent")]
    [SKParameter("chatId", "Chat ID to extract history from")]
    [SKParameter("audience", "The audience the chat bot is interacting with.")]
    public async Task<string> ExtractUserIntentAsync(SKContext context, CancellationToken cancellationToken = default)
    {
        var tokenLimit = this._promptOptions.CompletionTokenLimit;
        var historyTokenBudget =
            tokenLimit -
            this._promptOptions.ResponseTokenLimit -
            TokenUtilities.TokenCount(string.Join("\n", new string[]
                {
                    this._promptOptions.SystemDescription,
                    this._promptOptions.SystemIntent,
                    this._promptOptions.SystemIntentContinuation
                })
            );

        // Clone the context to avoid modifying the original context variables.
        var intentExtractionContext = context.Clone();
        intentExtractionContext.Variables.Set("tokenLimit", historyTokenBudget.ToString(new NumberFormatInfo()));
        intentExtractionContext.Variables.Set("knowledgeCutoff", this._promptOptions.KnowledgeCutoffDate);

        var completionFunction = this._kernel.CreateSemanticFunction(
            this._promptOptions.SystemIntentExtraction,
            skillName: nameof(ChatSkill),
            description: "Complete the prompt.");

        var result = await completionFunction.InvokeAsync(
            intentExtractionContext,
            settings: this.CreateIntentCompletionSettings(),
            cancellationToken
        );

        // Get token usage from ChatCompletion result and add to context
        TokenUtilities.GetFunctionTokenUsage(result, context, this._logger, "SystemIntentExtraction");

        result.ThrowIfFailed();

        return $"User intent: {result}";
    }

    /// <summary>
    /// Extract the list of participants from the conversation history.
    /// Note that only those who have spoken will be included.
    /// </summary>
    /// <param name="context">The SKContext.</param>
    /// <param name="cancellationToken">The cancellation token.</param>
    [SKFunction, Description("Extract audience list")]
    [SKParameter("chatId", "Chat ID to extract history from")]
    public async Task<string> ExtractAudienceAsync(SKContext context, CancellationToken cancellationToken = default)
    {
        var tokenLimit = this._promptOptions.CompletionTokenLimit;
        var historyTokenBudget =
            tokenLimit -
            this._promptOptions.ResponseTokenLimit -
            TokenUtilities.TokenCount(string.Join("\n", new string[]
                {
                    this._promptOptions.SystemAudience,
                    this._promptOptions.SystemAudienceContinuation,
                })
            );

        // Clone the context to avoid modifying the original context variables.
        var audienceExtractionContext = context.Clone();
        audienceExtractionContext.Variables.Set("tokenLimit", historyTokenBudget.ToString(new NumberFormatInfo()));

        var completionFunction = this._kernel.CreateSemanticFunction(
            this._promptOptions.SystemAudienceExtraction,
            skillName: nameof(ChatSkill),
            description: "Complete the prompt.");

        var result = await completionFunction.InvokeAsync(
            audienceExtractionContext,
            settings: this.CreateIntentCompletionSettings(),
            cancellationToken
        );

        // Get token usage from ChatCompletion result and add to context
        TokenUtilities.GetFunctionTokenUsage(result, context, this._logger, "SystemAudienceExtraction");

        result.ThrowIfFailed();

        return $"List of participants: {result}";
    }

    /// <summary>
    /// Extract chat history.
    /// </summary>
    /// <param name="context">Contains the 'tokenLimit' controlling the length of the prompt.</param>
    /// <param name="cancellationToken">The cancellation token.</param>
    [SKFunction, Description("Extract chat history")]
    public async Task<string> ExtractChatHistoryAsync(
        [Description("Chat ID to extract history from")] string chatId,
        [Description("Maximum number of tokens")] int tokenLimit,
        CancellationToken cancellationToken = default)
    {
        var messages = await this._chatMessageRepository.FindByChatIdAsync(chatId);
        var sortedMessages = messages.OrderByDescending(m => m.Timestamp);

        var remainingToken = tokenLimit;

        string historyText = string.Empty;
        foreach (var chatMessage in sortedMessages)
        {
            var formattedMessage = chatMessage.ToFormattedString();

            // Plan object is not meaningful content in generating bot response, so shorten to intent only to save on tokens
            if (formattedMessage.Contains("proposedPlan\":", StringComparison.InvariantCultureIgnoreCase))
            {
                string pattern = @"(\[.*?\]).*User Intent:User intent: (.*)(?=""}})";
                Match match = Regex.Match(formattedMessage, pattern);
                if (match.Success)
                {
                    string timestamp = match.Groups[1].Value.Trim();
                    string userIntent = match.Groups[2].Value.Trim();

                    formattedMessage = $"{timestamp} Bot proposed plan to fulfill user intent: {userIntent}";
                }
                else
                {
                    formattedMessage = "Bot proposed plan";
                }
            }

            var tokenCount = TokenUtilities.TokenCount(formattedMessage);

            if (remainingToken - tokenCount >= 0)
            {
                historyText = $"{formattedMessage}\n{historyText}";
                remainingToken -= tokenCount;
            }
            else
            {
                break;
            }
        }

        return $"Chat history:\n{historyText.Trim()}";
    }

    /// <summary>
    /// This is the entry point for getting a chat response. It manages the token limit, saves
    /// messages to memory, and fill in the necessary context variables for completing the
    /// prompt that will be rendered by the template engine.
    /// </summary>
    /// <param name="cancellationToken">The cancellation token.</param>
    [SKFunction, Description("Get chat response")]
    public async Task<SKContext> ChatAsync(
        [Description("The new message")] string message,
        [Description("Unique and persistent identifier for the user")] string userId,
        [Description("Name of the user")] string userName,
        [Description("Unique and persistent identifier for the chat")] string chatId,
        [Description("Type of the message")] string messageType,
        [Description("Previously proposed plan that is approved"), DefaultValue(null), SKName("proposedPlan")] string? planJson,
        [Description("ID of the response message for planner"), DefaultValue(null), SKName("responseMessageId")] string? messageId,
        SKContext context,
        CancellationToken cancellationToken = default)
    {
        // Set the system description in the prompt options
        await this.SetSystemDescriptionAsync(chatId, cancellationToken);

        // Save this new message to memory such that subsequent chat responses can use it
        await this.UpdateBotResponseStatusOnClientAsync(chatId, "Saving user message to chat history", cancellationToken);
        await this.SaveNewMessageAsync(message, userId, userName, chatId, messageType, cancellationToken);

        // Clone the context to avoid modifying the original context variables.
        var chatContext = context.Clone();
        chatContext.Variables.Set("knowledgeCutoff", this._promptOptions.KnowledgeCutoffDate);

        // Check if plan exists in ask's context variables.
        // If plan was returned at this point, that means it was approved or cancelled.
        // Update the response previously saved in chat history with state
        if (!string.IsNullOrWhiteSpace(planJson) &&
            !string.IsNullOrEmpty(messageId))
        {
            await this.UpdateChatMessageContentAsync(planJson, messageId, cancellationToken);
        }

        ChatMessage chatMessage;
        if (chatContext.Variables.ContainsKey("userCancelledPlan"))
        {
            // Save hardcoded response if user cancelled plan
<<<<<<< HEAD
            chatMessage = await this.SaveNewResponseAsync("I am sorry the plan did not meet your goals.", string.Empty, chatId, userId, null, TokenUtilities.EmptyTokenUsages());
=======
            chatMessage = await this.SaveNewResponseAsync("I am sorry the plan did not meet your goals.", string.Empty, chatId, userId, TokenUtilities.EmptyTokenUsages(), cancellationToken);
>>>>>>> 6f6ed60f
        }
        else
        {
            // Get the chat response
            chatMessage = await this.GetChatResponseAsync(chatId, userId, chatContext, cancellationToken);
        }

        context.Variables.Update(chatMessage.Content);

        if (chatMessage.TokenUsage != null)
        {
            context.Variables.Set("tokenUsage", JsonSerializer.Serialize(chatMessage.TokenUsage));
        }
        else
        {
            this._logger.LogWarning("ChatSkill token usage unknown. Ensure token management has been implemented correctly.");
        }

        return context;
    }

    #region Private

    /// <summary>
    /// Generate the necessary chat context to create a prompt then invoke the model to get a response.
    /// </summary>
    /// <param name="chatId">The chat ID</param>
    /// <param name="userId">The user ID</param>
    /// <param name="chatContext">The SKContext.</param>
    /// <param name="cancellationToken">The cancellation token.</param>
    /// <returns>The created chat message containing the model-generated response.</returns>
    private async Task<ChatMessage> GetChatResponseAsync(string chatId, string userId, SKContext chatContext, CancellationToken cancellationToken)
    {
        // Get the audience
        await this.UpdateBotResponseStatusOnClientAsync(chatId, "Extracting audience", cancellationToken);
        var audience = await this.GetAudienceAsync(chatContext, cancellationToken);
        chatContext.ThrowIfFailed();

        // Extract user intent from the conversation history.
        await this.UpdateBotResponseStatusOnClientAsync(chatId, "Extracting user intent", cancellationToken);
        var userIntent = await this.GetUserIntentAsync(chatContext, cancellationToken);
        chatContext.ThrowIfFailed();

        chatContext.Variables.Set("audience", audience);
        chatContext.Variables.Set("userIntent", userIntent);

        // Calculate the remaining token budget.
        await this.UpdateBotResponseStatusOnClientAsync(chatId, "Calculating remaining token budget", cancellationToken);
        var remainingToken = this.GetChatContextTokenLimit(audience, userIntent);

        // Acquire external information from planner
        await this.UpdateBotResponseStatusOnClientAsync(chatId, "Acquiring external information from planner", cancellationToken);
        var externalInformationTokenLimit = (int)(remainingToken * this._promptOptions.ExternalInformationContextWeight);
        var planResult = await this.AcquireExternalInformationAsync(chatContext, userIntent, externalInformationTokenLimit, cancellationToken);
        chatContext.ThrowIfFailed();

        // Extract additional details about planner execution in chat context
        // TODO: [Issue #150, sk#2106] Accommodate different planner contexts once core team finishes work to return prompt and token usage.
        var plannerDetails = new SemanticDependency<StepwiseThoughtProcess>(
                planResult,
                this._externalInformationSkill.StepwiseThoughtProcess
            );

        // If plan is suggested, send back to user for approval before running
        var proposedPlan = this._externalInformationSkill.ProposedPlan;
        if (proposedPlan != null)
        {
            var prompt = proposedPlan.Plan.Description;
            chatContext.Variables.Set("prompt", prompt);

            // Save a new response to the chat history with the proposed plan content
            return await this.SaveNewResponseAsync(
<<<<<<< HEAD
                JsonSerializer.Serialize<ProposedPlan>(proposedPlan), prompt, chatId, userId, null,
=======
                JsonSerializer.Serialize<ProposedPlan>(proposedPlan),
                prompt,
                chatId,
                userId,
>>>>>>> 6f6ed60f
                // TODO: [Issue #2106] Accommodate plan token usage differently
                this.GetTokenUsages(chatContext),
                cancellationToken
            );
        }

        // Query relevant semantic and document memories
        await this.UpdateBotResponseStatusOnClientAsync(chatId, "Extracting semantic and document memories", cancellationToken);
        var chatMemoriesTokenLimit = (int)(remainingToken * this._promptOptions.MemoriesResponseContextWeight);
        var documentContextTokenLimit = (int)(remainingToken * this._promptOptions.DocumentContextWeight);

<<<<<<< HEAD
        (var memoryText, var citationMap) = await this._semanticMemoryRetriever.QueryMemoriesAsync(userIntent, chatId, chatMemoriesTokenLimit);
=======
        string[] tasks = await Task.WhenAll<string>(
            this._semanticChatMemorySkill.QueryMemoriesAsync(userIntent, chatId, chatMemoriesTokenLimit, this._kernel.Memory, cancellationToken),
            this._documentMemorySkill.QueryDocumentsAsync(userIntent, chatId, documentContextTokenLimit, this._kernel.Memory, cancellationToken)
        );

        var chatMemories = tasks[0];
        var documentMemories = tasks[1];
>>>>>>> 6f6ed60f

        // Fill in the chat history if there is any token budget left
        var chatContextComponents = new List<string>() { memoryText, planResult };
        var chatContextText = string.Join("\n\n", chatContextComponents.Where(c => !string.IsNullOrEmpty(c)));
        var chatHistoryTokenLimit = remainingToken - TokenUtilities.TokenCount(chatContextText) - TokenUtilities.TokenCount(planResult);

        string chatHistory = string.Empty;

        // Append the chat history, if allowed.
        if (chatHistoryTokenLimit > 0)
        {
            await this.UpdateBotResponseStatusOnClientAsync(chatId, "Extracting chat history", cancellationToken);
            chatHistory = await this.ExtractChatHistoryAsync(chatId, chatHistoryTokenLimit, cancellationToken);
            chatContext.ThrowIfFailed();
            chatContextText = $"{chatContextText}\n{chatHistory}";
        }

        // Append the plan result last, if exists, to imply precedence.
        if (!string.IsNullOrWhiteSpace(planResult))
        {
            chatContextText = $"{chatContextText}\n{planResult}";
        }

        // Set variables needed in prompt
        chatContext.Variables.Set("audience", audience);
        chatContext.Variables.Set("userIntent", userIntent);
        chatContext.Variables.Set("chatContext", chatContextText);

        // Render the prompt
        var promptRenderer = new PromptTemplateEngine();
        var renderedPrompt = await promptRenderer.RenderAsync(
            this._promptOptions.SystemChatPrompt,
            chatContext,
            cancellationToken);
        chatContext.Variables.Set("prompt", renderedPrompt);

        // Need to extract this from the rendered prompt because Time and Date are calculated during render
        var systemChatContinuation = Regex.Match(renderedPrompt, PromptsOptions.SYSTEM_CHAT_CONTINUATION_REGEX).Value;
        var promptView = new BotResponsePrompt(renderedPrompt, this._promptOptions.SystemDescription, this._promptOptions.SystemResponse, audience, userIntent, string.Empty, memoryText, plannerDetails, chatHistory, systemChatContinuation);

        // Calculate token usage of prompt template
        chatContext.Variables.Set(TokenUtilities.GetFunctionKey(this._logger, "SystemMetaPrompt")!, TokenUtilities.TokenCount(renderedPrompt).ToString(CultureInfo.InvariantCulture));

        chatContext.ThrowIfFailed();

        // Stream the response to the client
<<<<<<< HEAD
        await this.UpdateBotResponseStatusOnClient(chatId, "Generating bot response");
        var chatMessage = await this.StreamResponseToClient(chatId, userId, promptView, citationMap.Values.AsEnumerable());
=======
        await this.UpdateBotResponseStatusOnClientAsync(chatId, "Generating bot response", cancellationToken);
        var chatMessage = await this.StreamResponseToClientAsync(chatId, userId, promptView, cancellationToken);
>>>>>>> 6f6ed60f

        // Extract semantic chat memory
        await this.UpdateBotResponseStatusOnClientAsync(chatId, "Generating semantic chat memory", cancellationToken);
        await SemanticChatMemoryExtractor.ExtractSemanticChatMemoryAsync(
            chatId,
            this._memoryClient,
            this._kernel,
            chatContext,
            this._promptOptions,
            this._logger,
            cancellationToken);

        // Calculate total token usage for dependency functions and prompt template and send to client
        await this.UpdateBotResponseStatusOnClientAsync(chatId, "Calculating token usage", cancellationToken);
        chatMessage.TokenUsage = this.GetTokenUsages(chatContext, chatMessage.Content);
        await this.UpdateMessageOnClient(chatMessage, cancellationToken);

        // Save the message with final completion token usage
        await this.UpdateBotResponseStatusOnClientAsync(chatId, "Saving message to chat history", cancellationToken);
        await this._chatMessageRepository.UpsertAsync(chatMessage);

        return chatMessage;
    }

    /// <summary>
    /// Helper function that creates the correct context variables to
    /// extract the audience from a conversation history.
    /// </summary>
    /// <param name="cancellationToken">The cancellation token.</param>
    private async Task<string> GetAudienceAsync(SKContext context, CancellationToken cancellationToken)
    {
        SKContext audienceContext = context.Clone();

        var audience = await this.ExtractAudienceAsync(audienceContext, cancellationToken);

        // Copy token usage into original chat context
        var functionKey = TokenUtilities.GetFunctionKey(this._logger, "SystemAudienceExtraction")!;
        if (audienceContext.Variables.TryGetValue(functionKey, out string? tokenUsage))
        {
            context.Variables.Set(functionKey, tokenUsage);
        }

        // Propagate the error
        audienceContext.ThrowIfFailed();

        return audience;
    }

    /// <summary>
    /// Helper function that creates the correct context variables to
    /// extract the user intent from the conversation history.
    /// </summary>
    /// <param name="cancellationToken">The cancellation token.</param>
    private async Task<string> GetUserIntentAsync(SKContext context, CancellationToken cancellationToken)
    {
        // TODO: [Issue #51] Regenerate user intent if plan was modified
        if (!context.Variables.TryGetValue("planUserIntent", out string? userIntent))
        {
            SKContext intentContext = context.Clone();

            userIntent = await this.ExtractUserIntentAsync(intentContext, cancellationToken);

            // Copy token usage into original chat context
            var functionKey = TokenUtilities.GetFunctionKey(this._logger, "SystemIntentExtraction")!;
            if (intentContext.Variables.TryGetValue(functionKey!, out string? tokenUsage))
            {
                context.Variables.Set(functionKey!, tokenUsage);
            }

            intentContext.ThrowIfFailed();
        }

        return userIntent;
    }

    /// <summary>
<<<<<<< HEAD
=======
    /// Helper function that queries chat memories from the chat memory store.
    /// </summary>
    /// <returns>The chat memories.</returns>
    /// <param name="context">The SKContext.</param>
    /// <param name="userIntent">The user intent.</param>
    /// <param name="tokenLimit">Maximum number of tokens.</param>
    /// <param name="cancellationToken">The cancellation token.</param>
    private Task<string> QueryChatMemoriesAsync(SKContext context, string userIntent, int tokenLimit, CancellationToken cancellationToken)
    {
        return this._semanticChatMemorySkill.QueryMemoriesAsync(userIntent, context.Variables["chatId"], tokenLimit, this._kernel.Memory, cancellationToken);
    }

    /// <summary>
    /// Helper function that queries document memories from the document memory store.
    /// </summary>
    /// <returns>The document memories.</returns>
    /// <param name="context">The SKContext.</param>
    /// <param name="userIntent">The user intent.</param>
    /// <param name="tokenLimit">Maximum number of tokens.</param>
    /// <param name="cancellationToken">The cancellation token.</param>
    private Task<string> QueryDocumentsAsync(SKContext context, string userIntent, int tokenLimit, CancellationToken cancellationToken)
    {
        return this._documentMemorySkill.QueryDocumentsAsync(userIntent, context.Variables["chatId"], tokenLimit, this._kernel.Memory, cancellationToken);
    }

    /// <summary>
>>>>>>> 6f6ed60f
    /// Helper function that creates the correct context variables to acquire external information.
    /// </summary>
    /// <returns>The plan.</returns>
    /// <param name="context">The SKContext.</param>
    /// <param name="userIntent">The user intent.</param>
    /// <param name="tokenLimit">Maximum number of tokens.</param>
    /// <param name="cancellationToken">The cancellation token.</param>
    private async Task<string> AcquireExternalInformationAsync(SKContext context, string userIntent, int tokenLimit, CancellationToken cancellationToken)
    {
        SKContext planContext = context.Clone();
        planContext.Variables.Set("tokenLimit", tokenLimit.ToString(new NumberFormatInfo()));

        var plan = await this._externalInformationSkill.AcquireExternalInformationAsync(userIntent, planContext, cancellationToken);

        // Propagate the error
        planContext.ThrowIfFailed();

        return plan;
    }

    /// <summary>
    /// Save a new message to the chat history.
    /// </summary>
    /// <param name="message">The message</param>
    /// <param name="userId">The user ID</param>
    /// <param name="userName"></param>
    /// <param name="chatId">The chat ID</param>
    /// <param name="type">Type of the message</param>
    /// <param name="cancellationToken">The cancellation token.</param>
    private async Task<ChatMessage> SaveNewMessageAsync(string message, string userId, string userName, string chatId, string type, CancellationToken cancellationToken)
    {
        // Make sure the chat exists.
        if (!await this._chatSessionRepository.TryFindByIdAsync(chatId))
        {
            throw new ArgumentException("Chat session does not exist.");
        }

        var chatMessage = new ChatMessage(
            userId,
            userName,
            chatId,
            message,
            string.Empty,
            null,
            ChatMessage.AuthorRoles.User,
            // Default to a standard message if the `type` is not recognized
            Enum.TryParse(type, out ChatMessage.ChatMessageType typeAsEnum) && Enum.IsDefined(typeof(ChatMessage.ChatMessageType), typeAsEnum)
                ? typeAsEnum
                : ChatMessage.ChatMessageType.Message);

        await this._chatMessageRepository.CreateAsync(chatMessage);
        return chatMessage;
    }

    /// <summary>
    /// Save a new response to the chat history.
    /// </summary>
    /// <param name="response">Response from the chat.</param>
    /// <param name="prompt">Prompt used to generate the response.</param>
    /// <param name="chatId">The chat ID</param>
    /// <param name="userId">The user ID</param>
    ///  <param name="tokenUsage">Total token usage of response completion</param>
    ///  <param name="cancellationToken">The cancellation token.</param>
    /// <returns>The created chat message.</returns>
<<<<<<< HEAD
    private async Task<ChatMessage> SaveNewResponseAsync(string response, string prompt, string chatId, string userId, IEnumerable<CitationSource>? citations, IDictionary<string, int>? tokenUsage)
=======
    private async Task<ChatMessage> SaveNewResponseAsync(string response, string prompt, string chatId, string userId, Dictionary<string, int>? tokenUsage, CancellationToken cancellationToken)
>>>>>>> 6f6ed60f
    {
        // Make sure the chat exists.
        if (!await this._chatSessionRepository.TryFindByIdAsync(chatId))
        {
            throw new ArgumentException("Chat session does not exist.");
        }

        // Save message to chat history
<<<<<<< HEAD
        var chatMessage = await this.CreateBotMessageOnClient(chatId, userId, prompt, response, citations, tokenUsage);
=======
        var chatMessage = await this.CreateBotMessageOnClient(chatId, userId, prompt, response, cancellationToken, tokenUsage);
>>>>>>> 6f6ed60f
        await this._chatMessageRepository.UpsertAsync(chatMessage);
        return chatMessage;
    }

    /// <summary>
    /// Updates previously saved response in the chat history.
    /// </summary>
    /// <param name="updatedResponse">Updated response from the chat.</param>
    /// <param name="messageId">The chat message ID</param>
    /// <param name="cancellationToken">The cancellation token.</param>
    private async Task UpdateChatMessageContentAsync(string updatedResponse, string messageId, CancellationToken cancellationToken)
    {
        // Make sure the chat exists.
        var chatMessage = await this._chatMessageRepository.FindByIdAsync(messageId);
        chatMessage.Content = updatedResponse;

        await this._chatMessageRepository.UpsertAsync(chatMessage);
    }

    /// <summary>
    /// Create `ChatRequestSettings` for chat response. Parameters are read from the PromptSettings class.
    /// </summary>
    private ChatRequestSettings CreateChatRequestSettings()
    {
        return new ChatRequestSettings
        {
            MaxTokens = this._promptOptions.ResponseTokenLimit,
            Temperature = this._promptOptions.ResponseTemperature,
            TopP = this._promptOptions.ResponseTopP,
            FrequencyPenalty = this._promptOptions.ResponseFrequencyPenalty,
            PresencePenalty = this._promptOptions.ResponsePresencePenalty
        };
    }

    /// <summary>
    /// Create `CompleteRequestSettings` for intent response. Parameters are read from the PromptSettings class.
    /// </summary>
    private CompleteRequestSettings CreateIntentCompletionSettings()
    {
        return new CompleteRequestSettings
        {
            MaxTokens = this._promptOptions.ResponseTokenLimit,
            Temperature = this._promptOptions.IntentTemperature,
            TopP = this._promptOptions.IntentTopP,
            FrequencyPenalty = this._promptOptions.IntentFrequencyPenalty,
            PresencePenalty = this._promptOptions.IntentPresencePenalty,
            StopSequences = new string[] { "] bot:" }
        };
    }

    /// <summary>
    /// Calculate the remaining token budget for the chat response prompt.
    /// This is the token limit minus the token count of the user intent and the system commands.
    /// </summary>
    /// <param name="audience">The audience returned by the model.</param>
    /// <param name="userIntent">The user intent returned by the model.</param>
    /// <returns>The remaining token limit.</returns>
    private int GetChatContextTokenLimit(string audience, string userIntent)
    {
        var tokenLimit = this._promptOptions.CompletionTokenLimit;
        var remainingToken =
            tokenLimit -
            TokenUtilities.TokenCount(audience) -
            TokenUtilities.TokenCount(userIntent) -
            this._promptOptions.ResponseTokenLimit -
            TokenUtilities.TokenCount(string.Join("\n", new string[]
                {
                            this._promptOptions.SystemDescription,
                            this._promptOptions.SystemResponse,
                            this._promptOptions.SystemChatContinuation
                })
            );

        return remainingToken;
    }

    /// <summary>
    /// Gets token usage totals for each semantic function if not undefined.
    /// </summary>
    /// <param name="chatContext">Context maintained during response generation.</param>
    /// <param name="content">String representing bot response. If null, response is still being generated or was hardcoded.</param>
    /// <returns>Dictionary containing function to token usage mapping for each total that's defined.</returns>
    private Dictionary<string, int> GetTokenUsages(SKContext chatContext, string? content = null)
    {
        var tokenUsageDict = new Dictionary<string, int>(StringComparer.OrdinalIgnoreCase);

        // Total token usage of each semantic function
        foreach (string function in TokenUtilities.semanticFunctions.Values)
        {
            if (chatContext.Variables.TryGetValue($"{function}TokenUsage", out string? tokenUsage))
            {
                tokenUsageDict.Add(function, int.Parse(tokenUsage, CultureInfo.InvariantCulture));
            }
        }

        if (content != null)
        {
            tokenUsageDict.Add(TokenUtilities.semanticFunctions["SystemCompletion"]!, TokenUtilities.TokenCount(content));
        }

        return tokenUsageDict;
    }

    /// <summary>
    /// Stream the response to the client.
    /// </summary>
    /// <param name="chatId">The chat ID</param>
    /// <param name="userId">The user ID</param>
    /// <param name="prompt">Prompt used to generate the response</param>
    /// <param name="cancellationToken">The cancellation token.</param>
    /// <returns>The created chat message</returns>
<<<<<<< HEAD
    private async Task<ChatMessage> StreamResponseToClient(string chatId, string userId, BotResponsePrompt prompt, IEnumerable<CitationSource>? citations = null)
=======
    private async Task<ChatMessage> StreamResponseToClientAsync(string chatId, string userId, BotResponsePrompt prompt, CancellationToken cancellationToken)
>>>>>>> 6f6ed60f
    {
        // Create the stream
        var chatCompletion = this._kernel.GetService<IChatCompletion>();
        var stream = chatCompletion.GenerateMessageStreamAsync(chatCompletion.CreateNewChat(prompt.RawContent), this.CreateChatRequestSettings(), cancellationToken);

        // Create message on client
<<<<<<< HEAD
        var chatMessage = await this.CreateBotMessageOnClient(chatId, userId, JsonSerializer.Serialize(prompt), string.Empty, citations);
=======
        var chatMessage = await this.CreateBotMessageOnClient(chatId, userId, JsonSerializer.Serialize(prompt), string.Empty, cancellationToken);
>>>>>>> 6f6ed60f

        // Stream the message to the client
        await foreach (string contentPiece in stream)
        {
            chatMessage.Content += contentPiece;
            await this.UpdateMessageOnClient(chatMessage, cancellationToken);
        }

        return chatMessage;
    }

    /// <summary>
    /// Create an empty message on the client to begin the response.
    /// </summary>
    /// <param name="chatId">The chat ID</param>
    /// <param name="userId">The user ID</param>
    /// <param name="prompt">Prompt used to generate the message</param>
    /// <param name="content">Content of the message</param>
    /// <param name="cancellationToken">The cancellation token.</param>
    /// <param name="tokenUsage">Total token usage of response completion</param>
    /// <returns>The created chat message</returns>
<<<<<<< HEAD
    private async Task<ChatMessage> CreateBotMessageOnClient(string chatId, string userId, string prompt, string content, IEnumerable<CitationSource>? citations, IDictionary<string, int>? tokenUsage = null)
    {
        var chatMessage = ChatMessage.CreateBotResponseMessage(chatId, content, prompt, citations, tokenUsage);
        await this._messageRelayHubContext.Clients.Group(chatId).SendAsync("ReceiveMessage", chatId, userId, chatMessage);
=======
    private async Task<ChatMessage> CreateBotMessageOnClient(string chatId, string userId, string prompt, string content, CancellationToken cancellationToken, Dictionary<string, int>? tokenUsage = null)
    {
        var chatMessage = ChatMessage.CreateBotResponseMessage(chatId, content, prompt, tokenUsage);
        await this._messageRelayHubContext.Clients.Group(chatId).SendAsync("ReceiveMessage", chatId, userId, chatMessage, cancellationToken);
>>>>>>> 6f6ed60f
        return chatMessage;
    }

    /// <summary>
    /// Update the response on the client.
    /// </summary>
    /// <param name="message">The message</param>
    /// <param name="cancellationToken">The cancellation token.</param>
    private async Task UpdateMessageOnClient(ChatMessage message, CancellationToken cancellationToken)
    {
        await this._messageRelayHubContext.Clients.Group(message.ChatId).SendAsync("ReceiveMessageUpdate", message, cancellationToken);
    }

    /// <summary>
    /// Update the status of the response on the client.
    /// </summary>
    /// <param name="chatId">The chat ID</param>
    /// <param name="status">Current status of the response</param>
    /// <param name="cancellationToken">The cancellation token.</param>
    private async Task UpdateBotResponseStatusOnClientAsync(string chatId, string status, CancellationToken cancellationToken)
    {
        await this._messageRelayHubContext.Clients.Group(chatId).SendAsync("ReceiveBotResponseStatus", chatId, status, cancellationToken);
    }

    /// <summary>
    /// Set the system description in the prompt options.
    /// </summary>
    /// <param name="chatId">Id of the chat session</param>
    /// <param name="cancellationToken">The cancellation token.</param>
    /// <exception cref="ArgumentException">Throw if the chat session does not exist.</exception>
    private async Task SetSystemDescriptionAsync(string chatId, CancellationToken cancellationToken)
    {
        ChatSession? chatSession = null;
        if (!await this._chatSessionRepository.TryFindByIdAsync(chatId, callback: v => chatSession = v))
        {
            throw new ArgumentException("Chat session does not exist.");
        }

        this._promptOptions.SystemDescription = chatSession!.SystemDescription;
    }

    # endregion
}<|MERGE_RESOLUTION|>--- conflicted
+++ resolved
@@ -110,15 +110,7 @@
         // Clone the prompt options to avoid modifying the original prompt options.
         this._promptOptions = promptOptions.Value.Copy();
 
-<<<<<<< HEAD
         this._semanticMemoryRetriever = new SemanticMemoryRetriever(
-=======
-        this._semanticChatMemorySkill = new SemanticChatMemorySkill(
-            promptOptions,
-            chatSessionRepository,
-            logger);
-        this._documentMemorySkill = new DocumentMemorySkill(
->>>>>>> 6f6ed60f
             promptOptions,
             chatSessionRepository,
             memoryClient,
@@ -318,11 +310,14 @@
         if (chatContext.Variables.ContainsKey("userCancelledPlan"))
         {
             // Save hardcoded response if user cancelled plan
-<<<<<<< HEAD
-            chatMessage = await this.SaveNewResponseAsync("I am sorry the plan did not meet your goals.", string.Empty, chatId, userId, null, TokenUtilities.EmptyTokenUsages());
-=======
-            chatMessage = await this.SaveNewResponseAsync("I am sorry the plan did not meet your goals.", string.Empty, chatId, userId, TokenUtilities.EmptyTokenUsages(), cancellationToken);
->>>>>>> 6f6ed60f
+            chatMessage = await this.SaveNewResponseAsync(
+                "I am sorry the plan did not meet your goals.",
+                string.Empty,
+                chatId,
+                userId,
+                null,
+                TokenUtilities.EmptyTokenUsages(), cancellationToken
+            );
         }
         else
         {
@@ -395,14 +390,11 @@
 
             // Save a new response to the chat history with the proposed plan content
             return await this.SaveNewResponseAsync(
-<<<<<<< HEAD
-                JsonSerializer.Serialize<ProposedPlan>(proposedPlan), prompt, chatId, userId, null,
-=======
                 JsonSerializer.Serialize<ProposedPlan>(proposedPlan),
                 prompt,
                 chatId,
                 userId,
->>>>>>> 6f6ed60f
+                null,
                 // TODO: [Issue #2106] Accommodate plan token usage differently
                 this.GetTokenUsages(chatContext),
                 cancellationToken
@@ -412,19 +404,7 @@
         // Query relevant semantic and document memories
         await this.UpdateBotResponseStatusOnClientAsync(chatId, "Extracting semantic and document memories", cancellationToken);
         var chatMemoriesTokenLimit = (int)(remainingToken * this._promptOptions.MemoriesResponseContextWeight);
-        var documentContextTokenLimit = (int)(remainingToken * this._promptOptions.DocumentContextWeight);
-
-<<<<<<< HEAD
         (var memoryText, var citationMap) = await this._semanticMemoryRetriever.QueryMemoriesAsync(userIntent, chatId, chatMemoriesTokenLimit);
-=======
-        string[] tasks = await Task.WhenAll<string>(
-            this._semanticChatMemorySkill.QueryMemoriesAsync(userIntent, chatId, chatMemoriesTokenLimit, this._kernel.Memory, cancellationToken),
-            this._documentMemorySkill.QueryDocumentsAsync(userIntent, chatId, documentContextTokenLimit, this._kernel.Memory, cancellationToken)
-        );
-
-        var chatMemories = tasks[0];
-        var documentMemories = tasks[1];
->>>>>>> 6f6ed60f
 
         // Fill in the chat history if there is any token budget left
         var chatContextComponents = new List<string>() { memoryText, planResult };
@@ -471,13 +451,8 @@
         chatContext.ThrowIfFailed();
 
         // Stream the response to the client
-<<<<<<< HEAD
-        await this.UpdateBotResponseStatusOnClient(chatId, "Generating bot response");
-        var chatMessage = await this.StreamResponseToClient(chatId, userId, promptView, citationMap.Values.AsEnumerable());
-=======
         await this.UpdateBotResponseStatusOnClientAsync(chatId, "Generating bot response", cancellationToken);
-        var chatMessage = await this.StreamResponseToClientAsync(chatId, userId, promptView, cancellationToken);
->>>>>>> 6f6ed60f
+        var chatMessage = await this.StreamResponseToClientAsync(chatId, userId, promptView, cancellationToken, citationMap.Values.AsEnumerable());
 
         // Extract semantic chat memory
         await this.UpdateBotResponseStatusOnClientAsync(chatId, "Generating semantic chat memory", cancellationToken);
@@ -554,35 +529,6 @@
     }
 
     /// <summary>
-<<<<<<< HEAD
-=======
-    /// Helper function that queries chat memories from the chat memory store.
-    /// </summary>
-    /// <returns>The chat memories.</returns>
-    /// <param name="context">The SKContext.</param>
-    /// <param name="userIntent">The user intent.</param>
-    /// <param name="tokenLimit">Maximum number of tokens.</param>
-    /// <param name="cancellationToken">The cancellation token.</param>
-    private Task<string> QueryChatMemoriesAsync(SKContext context, string userIntent, int tokenLimit, CancellationToken cancellationToken)
-    {
-        return this._semanticChatMemorySkill.QueryMemoriesAsync(userIntent, context.Variables["chatId"], tokenLimit, this._kernel.Memory, cancellationToken);
-    }
-
-    /// <summary>
-    /// Helper function that queries document memories from the document memory store.
-    /// </summary>
-    /// <returns>The document memories.</returns>
-    /// <param name="context">The SKContext.</param>
-    /// <param name="userIntent">The user intent.</param>
-    /// <param name="tokenLimit">Maximum number of tokens.</param>
-    /// <param name="cancellationToken">The cancellation token.</param>
-    private Task<string> QueryDocumentsAsync(SKContext context, string userIntent, int tokenLimit, CancellationToken cancellationToken)
-    {
-        return this._documentMemorySkill.QueryDocumentsAsync(userIntent, context.Variables["chatId"], tokenLimit, this._kernel.Memory, cancellationToken);
-    }
-
-    /// <summary>
->>>>>>> 6f6ed60f
     /// Helper function that creates the correct context variables to acquire external information.
     /// </summary>
     /// <returns>The plan.</returns>
@@ -644,14 +590,18 @@
     /// <param name="prompt">Prompt used to generate the response.</param>
     /// <param name="chatId">The chat ID</param>
     /// <param name="userId">The user ID</param>
-    ///  <param name="tokenUsage">Total token usage of response completion</param>
-    ///  <param name="cancellationToken">The cancellation token.</param>
+    /// <param name="citations">Citations for the message</param>
+    /// <param name="tokenUsage">Total token usage of response completion</param>
+    /// <param name="cancellationToken">The cancellation token.</param>
     /// <returns>The created chat message.</returns>
-<<<<<<< HEAD
-    private async Task<ChatMessage> SaveNewResponseAsync(string response, string prompt, string chatId, string userId, IEnumerable<CitationSource>? citations, IDictionary<string, int>? tokenUsage)
-=======
-    private async Task<ChatMessage> SaveNewResponseAsync(string response, string prompt, string chatId, string userId, Dictionary<string, int>? tokenUsage, CancellationToken cancellationToken)
->>>>>>> 6f6ed60f
+    private async Task<ChatMessage> SaveNewResponseAsync(
+        string response,
+        string prompt,
+        string chatId,
+        string userId,
+        IEnumerable<CitationSource>? citations,
+        Dictionary<string, int>? tokenUsage,
+        CancellationToken cancellationToken)
     {
         // Make sure the chat exists.
         if (!await this._chatSessionRepository.TryFindByIdAsync(chatId))
@@ -660,12 +610,9 @@
         }
 
         // Save message to chat history
-<<<<<<< HEAD
-        var chatMessage = await this.CreateBotMessageOnClient(chatId, userId, prompt, response, citations, tokenUsage);
-=======
-        var chatMessage = await this.CreateBotMessageOnClient(chatId, userId, prompt, response, cancellationToken, tokenUsage);
->>>>>>> 6f6ed60f
+        var chatMessage = await this.CreateBotMessageOnClient(chatId, userId, prompt, response, cancellationToken, citations, tokenUsage);
         await this._chatMessageRepository.UpsertAsync(chatMessage);
+
         return chatMessage;
     }
 
@@ -775,23 +722,21 @@
     /// <param name="userId">The user ID</param>
     /// <param name="prompt">Prompt used to generate the response</param>
     /// <param name="cancellationToken">The cancellation token.</param>
+    /// <param name="citations">Citations for the message</param>
     /// <returns>The created chat message</returns>
-<<<<<<< HEAD
-    private async Task<ChatMessage> StreamResponseToClient(string chatId, string userId, BotResponsePrompt prompt, IEnumerable<CitationSource>? citations = null)
-=======
-    private async Task<ChatMessage> StreamResponseToClientAsync(string chatId, string userId, BotResponsePrompt prompt, CancellationToken cancellationToken)
->>>>>>> 6f6ed60f
+    private async Task<ChatMessage> StreamResponseToClientAsync(
+        string chatId,
+        string userId,
+        BotResponsePrompt prompt,
+        CancellationToken cancellationToken,
+        IEnumerable<CitationSource>? citations = null)
     {
         // Create the stream
         var chatCompletion = this._kernel.GetService<IChatCompletion>();
         var stream = chatCompletion.GenerateMessageStreamAsync(chatCompletion.CreateNewChat(prompt.RawContent), this.CreateChatRequestSettings(), cancellationToken);
 
         // Create message on client
-<<<<<<< HEAD
-        var chatMessage = await this.CreateBotMessageOnClient(chatId, userId, JsonSerializer.Serialize(prompt), string.Empty, citations);
-=======
-        var chatMessage = await this.CreateBotMessageOnClient(chatId, userId, JsonSerializer.Serialize(prompt), string.Empty, cancellationToken);
->>>>>>> 6f6ed60f
+        var chatMessage = await this.CreateBotMessageOnClient(chatId, userId, JsonSerializer.Serialize(prompt), string.Empty, cancellationToken, citations);
 
         // Stream the message to the client
         await foreach (string contentPiece in stream)
@@ -811,19 +756,20 @@
     /// <param name="prompt">Prompt used to generate the message</param>
     /// <param name="content">Content of the message</param>
     /// <param name="cancellationToken">The cancellation token.</param>
+    /// <param name="citations">Citations for the message</param>
     /// <param name="tokenUsage">Total token usage of response completion</param>
     /// <returns>The created chat message</returns>
-<<<<<<< HEAD
-    private async Task<ChatMessage> CreateBotMessageOnClient(string chatId, string userId, string prompt, string content, IEnumerable<CitationSource>? citations, IDictionary<string, int>? tokenUsage = null)
+    private async Task<ChatMessage> CreateBotMessageOnClient(
+        string chatId,
+        string userId,
+        string prompt,
+        string content,
+        CancellationToken cancellationToken,
+        IEnumerable<CitationSource>? citations,
+        Dictionary<string, int>? tokenUsage = null)
     {
         var chatMessage = ChatMessage.CreateBotResponseMessage(chatId, content, prompt, citations, tokenUsage);
-        await this._messageRelayHubContext.Clients.Group(chatId).SendAsync("ReceiveMessage", chatId, userId, chatMessage);
-=======
-    private async Task<ChatMessage> CreateBotMessageOnClient(string chatId, string userId, string prompt, string content, CancellationToken cancellationToken, Dictionary<string, int>? tokenUsage = null)
-    {
-        var chatMessage = ChatMessage.CreateBotResponseMessage(chatId, content, prompt, tokenUsage);
         await this._messageRelayHubContext.Clients.Group(chatId).SendAsync("ReceiveMessage", chatId, userId, chatMessage, cancellationToken);
->>>>>>> 6f6ed60f
         return chatMessage;
     }
 
