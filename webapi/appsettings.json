--- conflicted
+++ resolved
@@ -417,12 +417,7 @@
   // Configuration passed to the React frontend
   //
   "Frontend": {
-<<<<<<< HEAD
-    "AadClientId": "", // Client ID for the frontend - Different than one for backend
-    "BackendUri": "https://localhost:40443" // URI of backend that frontend will connect to (i.e. this app's URI)
-=======
     "AadClientId": "" // Client ID for the frontend - Different than one for backend
->>>>>>> 67ca4fe3
   },
   //
   // Logging configuration
