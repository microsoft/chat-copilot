--- conflicted
+++ resolved
@@ -41,55 +41,6 @@
       "Scopes": "access_as_user" // Scopes that the client app requires to access the API
     }
   },
-<<<<<<< HEAD
-  //
-  // Planner can determine which plugin functions, if any, need to be used to fulfill a user's request.
-  // https://learn.microsoft.com/en-us/semantic-kernel/concepts-sk/planner
-  // - Set Planner:Type to "Action" to use the single-step ActionPlanner
-  // - Set Planner:Type to "Sequential" to enable the multi-step SequentialPlanner
-  //     Note: SequentialPlanner works best with `gpt-4`. See the "Enabling Sequential Planner" section in webapi/README.md for configuration instructions.
-  // - Set Planner:Type to "Stepwise" to enable MRKL style planning
-  // - Set Planner:UseStepwiseResultAsBotResponse to "true" to use the result of the planner as the bot response. If false, planner result will be imbedded in meta prompt.
-  //      - This is helpful because the Stepwise Planner returns a sensical chat response as its result.
-  // - Set Planner:RelevancyThreshold to a decimal between 0 and 1.0.
-  // - Set Planner:Model to a chat completion model (e.g., gpt-35-turbo, gpt-4).
-  //
-  "Planner": {
-    "Type": "Sequential",
-    "UseStepwiseResultAsBotResponse": true,
-    // The minimum relevancy score for a function to be considered.
-    // Set RelevancyThreshold to a value between 0 and 1 if using the SequentialPlanner or Stepwise planner with gpt-3.5-turbo.
-    // Ignored when Planner:Type is "Action"
-    "RelevancyThreshold": "0.25",
-    "Model": "gpt-35-turbo", // For OpenAI, change to 'gpt-3.5-turbo' (with a period).
-    // Configuration for the error handling and retry logic.
-    // - Set AllowRetries to "true" to enable retries.
-    // - Set AllowMissingFunctions to "true" to allow missing functions in the sequential plan on creation.
-    //   The plan will be created with missing functions as no-op steps.
-    // - Set MaxRetriesAllowed to the maximum number of retries allowed. If set to 0, no retries will be attempted.
-    "ErrorHandling": {
-      "AllowRetries": "true",
-      "AllowMissingFunctions": "true",
-      "MaxRetriesAllowed": "3" // Max retries allowed. If set to 0, no retries will be attempted.
-    },
-    // The maximum number of seconds to wait for a response from a plugin. If this is not set, timeout limit will be 100s, which is default timeout setting for HttpClient
-    // Note: The Service:TimeoutLimitinS option above will take precedence on the broader request lifespan if set.
-    "PluginTimeoutLimitInS": 100,
-    "StepwisePlannerConfig": {
-      "MaxTokens": "2048",
-      "MaxIterations": "15",
-      "MinIterationTimeMs": "1500"
-    },
-    // OBO Configuration for Plugins
-    "OnBehalfOfAuth": {
-      "Authority": "https://login.microsoftonline.com",
-      "TenantId": "[ENTER YOUR TENANT ID]",
-      "ClientId": "[ENTER YOUR CLIENT ID]", 
-      "ClientSecret": "[ENTER YOUR CLIENT SECRET]"
-    }
-  },
-=======
->>>>>>> 7bd9d6aa
   // A list of plugins that will be loaded by the application.
   // - Name is the NameForHuman of the plugin.
   // - ManifestDomain is the root domain of the plugin: https://platform.openai.com/docs/plugins/production/domain-verification-and-security
