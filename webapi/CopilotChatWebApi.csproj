﻿<Project Sdk="Microsoft.NET.Sdk.Web">
  <PropertyGroup>
    <TargetFramework>net6.0</TargetFramework>
    <RollForward>LatestMajor</RollForward>
    <LangVersion>10</LangVersion>
    <Nullable>enable</Nullable>
    <ImplicitUsings>disable</ImplicitUsings>
    <RootNamespace>CopilotChat.WebApi</RootNamespace>
    <UserSecretsId>aspnet-SKWebApi-1581687a-bee4-40ea-a886-ce22524aea88</UserSecretsId>
  </PropertyGroup>

  <ItemGroup>
    <PackageReference Include="Azure.AI.FormRecognizer" Version="4.1.0" />
    <PackageReference Include="Microsoft.Azure.Cosmos" Version="3.35.3" />
    <PackageReference Include="Microsoft.SemanticKernel" Version="0.19.230804.2-preview" />
    <PackageReference Include="Microsoft.SemanticKernel.Planning.StepwisePlanner" Version="0.19.230804.2-preview" />
    <PackageReference Include="Microsoft.SemanticKernel.Connectors.AI.OpenAI" Version="0.19.230804.2-preview" />
    <PackageReference Include="Microsoft.SemanticKernel.Connectors.Memory.AzureCognitiveSearch" Version="0.19.230804.2-preview" />
    <PackageReference Include="Microsoft.SemanticKernel.Connectors.Memory.Chroma" Version="0.19.230804.2-preview" />
    <PackageReference Include="Microsoft.SemanticKernel.Connectors.Memory.Qdrant" Version="0.19.230804.2-preview" />
    <PackageReference Include="Microsoft.SemanticKernel.Connectors.Memory.Postgres" Version="0.19.230804.2-preview" />
    <PackageReference Include="Microsoft.SemanticKernel.Skills.MsGraph" Version="0.19.230804.2-preview" />
    <PackageReference Include="Microsoft.SemanticKernel.Skills.OpenAPI" Version="0.19.230804.2-preview" />
    <PackageReference Include="Microsoft.SemanticKernel.Skills.Web" Version="0.19.230804.2-preview" />
    <PackageReference Include="Microsoft.SemanticMemory.Core" Version="0.0.230823.2-preview" />
    <PackageReference Include="Azure.Extensions.AspNetCore.Configuration.Secrets" Version="1.2.2" />
    <PackageReference Include="Microsoft.ApplicationInsights.AspNetCore" Version="2.21.0" />
    <PackageReference Include="Microsoft.Identity.Web" Version="2.13.3" />
    <PackageReference Include="PdfPig" Version="0.1.8" />
    <PackageReference Include="Swashbuckle.AspNetCore" Version="6.5.0" />
<<<<<<< HEAD
    <PackageReference Include="System.IdentityModel.Tokens.Jwt" Version="6.32.1" />
    <PackageReference Include="Tesseract" Version="5.2.0" />
=======
    <PackageReference Include="System.IdentityModel.Tokens.Jwt" Version="6.32.2" />
>>>>>>> 753535bf
  </ItemGroup>

  <PropertyGroup>
    <EnableNETAnalyzers>true</EnableNETAnalyzers>
    <RunAnalyzersDuringBuild>true</RunAnalyzersDuringBuild>
    <AnalysisMode>AllEnabledByDefault</AnalysisMode>
    <AnalysisLevel>latest</AnalysisLevel>
  </PropertyGroup>

  <ItemGroup>
    <PackageReference Include="Microsoft.CodeAnalysis.NetAnalyzers" Version="8.0.0-preview1.23165.1">
      <PrivateAssets>all</PrivateAssets>
      <IncludeAssets>runtime; build; native; contentfiles; analyzers; buildtransitive</IncludeAssets>
    </PackageReference>

    <PackageReference Include="Microsoft.CodeAnalysis.Analyzers" Version="3.3.4">
      <PrivateAssets>all</PrivateAssets>
      <IncludeAssets>runtime; build; native; contentfiles; analyzers; buildtransitive</IncludeAssets>
    </PackageReference>

    <PackageReference Include="Microsoft.VisualStudio.Threading.Analyzers" Version="17.7.30">
      <PrivateAssets>all</PrivateAssets>
      <IncludeAssets>runtime; build; native; contentfiles; analyzers; buildtransitive</IncludeAssets>
    </PackageReference>

    <PackageReference Include="Roslynator.Analyzers" Version="4.5.0">
      <PrivateAssets>all</PrivateAssets>
      <IncludeAssets>runtime; build; native; contentfiles; analyzers; buildtransitive</IncludeAssets>
    </PackageReference>

    <PackageReference Include="Roslynator.CodeAnalysis.Analyzers" Version="4.5.0">
      <PrivateAssets>all</PrivateAssets>
      <IncludeAssets>runtime; build; native; contentfiles; analyzers; buildtransitive</IncludeAssets>
    </PackageReference>

    <PackageReference Include="Roslynator.Formatting.Analyzers" Version="4.5.0">
      <PrivateAssets>all</PrivateAssets>
      <IncludeAssets>runtime; build; native; contentfiles; analyzers; buildtransitive</IncludeAssets>
    </PackageReference>
  </ItemGroup>

  <ItemGroup>
    <AssemblyAttribute Include="System.CLSCompliantAttribute">
      <_Parameter1>false</_Parameter1>
    </AssemblyAttribute>
  </ItemGroup>

  <ItemGroup>
    <None Update="data\eng.traineddata">
      <CopyToOutputDirectory>PreserveNewest</CopyToOutputDirectory>
    </None>
  </ItemGroup>
</Project><|MERGE_RESOLUTION|>--- conflicted
+++ resolved
@@ -28,12 +28,8 @@
     <PackageReference Include="Microsoft.Identity.Web" Version="2.13.3" />
     <PackageReference Include="PdfPig" Version="0.1.8" />
     <PackageReference Include="Swashbuckle.AspNetCore" Version="6.5.0" />
-<<<<<<< HEAD
     <PackageReference Include="System.IdentityModel.Tokens.Jwt" Version="6.32.1" />
     <PackageReference Include="Tesseract" Version="5.2.0" />
-=======
-    <PackageReference Include="System.IdentityModel.Tokens.Jwt" Version="6.32.2" />
->>>>>>> 753535bf
   </ItemGroup>
 
   <PropertyGroup>
