--- conflicted
+++ resolved
@@ -4,6 +4,9 @@
 using System.Linq;
 using System.Text.Json;
 using System.Threading.Tasks;
+using CopilotChat.WebApi.Extensions;
+using CopilotChat.WebApi.Hubs;
+using CopilotChat.WebApi.Services;
 using Microsoft.ApplicationInsights.Extensibility;
 using Microsoft.ApplicationInsights.Extensibility.Implementation;
 using Microsoft.AspNetCore.Builder;
@@ -13,9 +16,6 @@
 using Microsoft.Extensions.DependencyInjection;
 using Microsoft.Extensions.Hosting;
 using Microsoft.Extensions.Logging;
-using CopilotChat.WebApi.Extensions;
-using CopilotChat.WebApi.Hubs;
-using CopilotChat.WebApi.Services;
 
 namespace CopilotChat.WebApi;
 
@@ -44,13 +44,10 @@
             .AddPlannerServices()
             .AddPersistentChatStore()
             .AddPersistentOcrSupport()
-<<<<<<< HEAD
             .AddUtilities()
             .AddCopilotChatAuthentication(builder.Configuration)
-            .AddCopilotChatAuthorization();
-=======
+            .AddCopilotChatAuthorization()
             .AddSemanticKernelServices();
->>>>>>> 4b408e88
 
         // Add SignalR as the real time relay service
         builder.Services.AddSignalR();
@@ -71,17 +68,12 @@
         builder.Services
             .AddEndpointsApiExplorer()
             .AddSwaggerGen()
-<<<<<<< HEAD
-            .AddCors()
+            .AddCorsPolicy()
             .AddControllers()
             .AddJsonOptions(options =>
             {
                 options.JsonSerializerOptions.PropertyNamingPolicy = JsonNamingPolicy.CamelCase;
             });
-=======
-            .AddCorsPolicy()
-            .AddControllers();
->>>>>>> 4b408e88
         builder.Services.AddHealthChecks();
 
         // Configure middleware and endpoints
