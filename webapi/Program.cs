--- conflicted
+++ resolved
@@ -57,25 +57,12 @@
         builder.Services.AddSignalR();
 
         // Add AppInsights telemetry
-<<<<<<< HEAD
-        builder.Services.AddApplicationInsightsTelemetry(options => { options.ConnectionString = builder.Configuration["APPLICATIONINSIGHTS_CONNECTION_STRING"]; })
-            .AddSingleton<ITelemetryInitializer, AppInsightsUserTelemetryInitializerService>()
-            .AddSingleton<ITelemetryService, AppInsightsTelemetryService>();
-
-        if (!string.IsNullOrEmpty(builder.Configuration["APPLICATIONINSIGHTS_CONNECTION_STRING"]))
-        {
-            // Add AppInsights logging of traces
-            builder.Logging.AddApplicationInsights(configureTelemetryConfiguration: (config) =>
-                config.ConnectionString = builder.Configuration["APPLICATIONINSIGHTS_CONNECTION_STRING"],
-                configureApplicationInsightsLoggerOptions: (options) => { });
-=======
         builder.Services
             .AddHttpContextAccessor()
             .AddApplicationInsightsTelemetry(options => { options.ConnectionString = builder.Configuration["APPLICATIONINSIGHTS_CONNECTION_STRING"]; })
             .AddSingleton<ITelemetryInitializer, AppInsightsUserTelemetryInitializerService>()
             .AddLogging(logBuilder => logBuilder.AddApplicationInsights())
             .AddSingleton<ITelemetryService, AppInsightsTelemetryService>();
->>>>>>> a83f3a02
 
         TelemetryDebugWriter.IsTracingDisabled = Debugger.IsAttached;
 
