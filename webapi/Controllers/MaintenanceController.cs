--- conflicted
+++ resolved
@@ -46,22 +46,14 @@
     [HttpGet]
     [ProducesResponseType(StatusCodes.Status200OK)]
     [ProducesResponseType(StatusCodes.Status400BadRequest)]
-    public ActionResult<MaintenanceResult?> GetMaintenanceStatus(
+    public ActionResult<MigrationResult?> GetMaintenanceStatus(
         [FromServices] IKernel kernel,
         [FromServices] IHubContext<MessageRelayHub> messageRelayHubContext,
         CancellationToken cancellationToken = default)
     {
-<<<<<<< HEAD
-        MaintenanceResult? result = null;
-
-        if (this._serviceOptions.Value.InMaintenance)
-        {
-            result = new MaintenanceResult();
-=======
         if (this._serviceOptions.Value.InMaintenance)
         {
             return this.Ok(new MigrationResult());
->>>>>>> 5e5b1d90
         }
 
         return this.Ok();
