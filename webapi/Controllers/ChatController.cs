--- conflicted
+++ resolved
@@ -175,29 +175,11 @@
         var contextVariables = askConverter.GetContextVariables(ask);
 
         // Verify that the chat exists and that the user has access to it.
-<<<<<<< HEAD
-        var chat = await chatSessionRepository.FindByIdAsync(chatId);
-        if (chat == null)
-        {
-            return this.NotFound("Failed to find chat session for the specified chatId.");
-        }
-
-        bool isUserInChat = await chatParticipantRepository.IsUserInChatAsync(authInfo.UserId, chatId);
-        if (!isUserInChat)
-        {
-            return this.Forbid("User does not have access to the specified chatId specified in variables.");
-=======
-        if (!contextVariables.TryGetValue("chatId", out string? chatId))
-        {
-            return this.BadRequest("ChatId not specified.");
-        }
-
         ChatSession? chat = null;
 #pragma warning disable CA1508 // Avoid dead conditional code. It's giving out false positives on chat == null.
         if (!(await chatSessionRepository.TryFindByIdAsync(chatId, callback: c => chat = c)) || chat == null)
         {
             return this.NotFound("Failed to find chat session for the chatId specified in variables.");
->>>>>>> 67ca4fe3
         }
 
         if (!(await chatParticipantRepository.IsUserInChatAsync(authInfo.UserId, chatId)))
@@ -287,24 +269,6 @@
     }
 
     /// <summary>
-<<<<<<< HEAD
-    /// Fetches a plugin's manifest.
-    /// </summary>
-    /// <param name="manifestDomain">The domain of the manifest.</param>
-    /// <returns>The plugin's manifest JSON.</returns>
-    [HttpGet]
-    [Route("plugins")]
-    [ProducesResponseType(StatusCodes.Status200OK)]
-    public async Task<IActionResult> GetPluginManifest([FromQuery] Uri manifestDomain)
-    {
-        using HttpClient client = new();
-
-        return this.Ok(await client.GetStringAsync(this.GetPluginManifestUri(manifestDomain.ToString())));
-    }
-
-    /// <summary>
-=======
->>>>>>> 67ca4fe3
     /// Register skills with the planner's kernel.
     /// </summary>
     private async Task RegisterPlannerSkillsAsync(CopilotChatPlanner planner, Dictionary<string, string> openApiSkillsAuthHeaders, ContextVariables variables)
