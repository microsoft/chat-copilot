--- conflicted
+++ resolved
@@ -28,12 +28,11 @@
 using Microsoft.Extensions.Options;
 using Microsoft.Graph;
 using Microsoft.SemanticKernel;
-using Microsoft.SemanticKernel.Functions.OpenAPI.Authentication;
-using Microsoft.SemanticKernel.Functions.OpenAPI.Extensions;
-using Microsoft.SemanticKernel.Functions.OpenAPI.OpenAI;
+using Microsoft.SemanticKernel.Plugins.OpenApi;
 using Microsoft.SemanticKernel.Plugins.MsGraph;
 using Microsoft.SemanticKernel.Plugins.MsGraph.Connectors;
 using Microsoft.SemanticKernel.Plugins.MsGraph.Connectors.Client;
+using System.Text;
 
 namespace CopilotChat.WebApi.Controllers;
 
@@ -169,11 +168,7 @@
        string chatId)
     {
         // Put ask's variables in the context we will use.
-<<<<<<< HEAD
-        var kernelArguments = askConverter.GetKernelArguments(ask);
-=======
-        var contextVariables = GetContextVariables(ask, authInfo, chatId);
->>>>>>> 9d72cbf8
+        var kernelArguments = this.GetKernelArguments(ask, authInfo, chatId);
 
         // Verify that the chat exists and that the user has access to it.
         ChatSession? chat = null;
@@ -198,7 +193,7 @@
         KernelFunction? function = null;
         try
         {
-            function = kernel.Functions.GetFunction(ChatPluginName, functionName);
+            function = kernel.Plugins.GetFunction(ChatPluginName, functionName);
         }
         catch (KernelException ex)
         {
@@ -234,7 +229,7 @@
         AskResult chatAskResult = new()
         {
             Value = result.GetValue<string>() ?? string.Empty,
-            Variables = kernelArguments.Select(v => new KeyValuePair<string, string>(v.Key, v.Value))
+            Variables = kernelArguments.Select(v => new KeyValuePair<string, object?>(v.Key, v.Value))
         };
 
         // Broadcast AskResult to all users
@@ -280,12 +275,12 @@
         {
             this._logger.LogInformation("Enabling GitHub plugin.");
             BearerAuthenticationProvider authenticationProvider = new(() => Task.FromResult(GithubAuthHeader));
-            await planner.Kernel.ImportOpenApiPluginFunctionsAsync(
+            await planner.Kernel.ImportPluginFromOpenAIAsync(
                 pluginName: "GitHubPlugin",
                 filePath: Path.Combine(Path.GetDirectoryName(Assembly.GetExecutingAssembly().Location)!, "Plugins", "OpenApi/GitHubPlugin/openapi.json"),
-                new OpenApiFunctionExecutionParameters
+                new OpenAIFunctionExecutionParameters
                 {
-                    AuthCallback = authenticationProvider.AuthenticateRequestAsync,
+                    AuthCallback = authenticationProvider.OpenAIAuthenticateRequestAsync,
                 });
         }
 
@@ -294,15 +289,15 @@
         {
             this._logger.LogInformation("Registering Jira plugin");
             var authenticationProvider = new BasicAuthenticationProvider(() => { return Task.FromResult(JiraAuthHeader); });
-            var hasServerUrlOverride = variables.TryGetValue("jira-server-url", out string? serverUrlOverride);
-
-            await planner.Kernel.ImportOpenApiPluginFunctionsAsync(
+            var hasServerUrlOverride = variables.TryGetValue("jira-server-url", out object? serverUrlOverride);
+
+            await planner.Kernel.ImportPluginFromOpenApiAsync(
                 pluginName: "JiraPlugin",
                 filePath: Path.Combine(Path.GetDirectoryName(Assembly.GetExecutingAssembly().Location)!, "Plugins", "OpenApi/JiraPlugin/openapi.json"),
                 new OpenApiFunctionExecutionParameters
                 {
                     AuthCallback = authenticationProvider.AuthenticateRequestAsync,
-                    ServerUrlOverride = hasServerUrlOverride ? new Uri(serverUrlOverride!) : null,
+                    ServerUrlOverride = hasServerUrlOverride ? new Uri(serverUrlOverride!.ToString()!) : null,
                 });
         }
 
@@ -311,16 +306,16 @@
         {
             this._logger.LogInformation("Enabling Microsoft Graph plugin(s).");
             BearerAuthenticationProvider authenticationProvider = new(() => Task.FromResult(GraphAuthHeader));
-            GraphServiceClient graphServiceClient = this.CreateGraphServiceClient(authenticationProvider.AuthenticateRequestAsync);
-
-            planner.Kernel.ImportFunctions(new TaskListPlugin(new MicrosoftToDoConnector(graphServiceClient)), "todo");
-            planner.Kernel.ImportFunctions(new CalendarPlugin(new OutlookCalendarConnector(graphServiceClient)), "calendar");
-            planner.Kernel.ImportFunctions(new EmailPlugin(new OutlookMailConnector(graphServiceClient)), "email");
-        }
-
-        if (variables.TryGetValue("customPlugins", out string? customPluginsString))
-        {
-            CustomPlugin[]? customPlugins = JsonSerializer.Deserialize<CustomPlugin[]>(customPluginsString);
+            GraphServiceClient graphServiceClient = this.CreateGraphServiceClient(authenticationProvider.GraphClientAuthenticateRequestAsync);
+
+            planner.Kernel.ImportPluginFromObject(new TaskListPlugin(new MicrosoftToDoConnector(graphServiceClient)), "todo");
+            planner.Kernel.ImportPluginFromObject(new CalendarPlugin(new OutlookCalendarConnector(graphServiceClient)), "calendar");
+            planner.Kernel.ImportPluginFromObject(new EmailPlugin(new OutlookMailConnector(graphServiceClient)), "email");
+        }
+
+        if (variables.TryGetValue("customPlugins", out object? customPluginsString))
+        {
+            CustomPlugin[]? customPlugins = JsonSerializer.Deserialize<CustomPlugin[]>(customPluginsString!.ToString()!);
 
             if (customPlugins != null)
             {
@@ -333,14 +328,14 @@
 
                         // TODO: [Issue #44] Support other forms of auth. Currently, we only support user PAT or no auth.
                         var requiresAuth = !plugin.AuthType.Equals("none", StringComparison.OrdinalIgnoreCase);
-                        OpenAIAuthenticateRequestAsyncCallback authCallback = (request, _, _) =>
+                        Task authCallback(HttpRequestMessage request, string _, OpenAIAuthenticationConfig __, CancellationToken ct = default)
                         {
                             request.Headers.Authorization = new AuthenticationHeaderValue("Bearer", PluginAuthValue);
 
                             return Task.CompletedTask;
-                        };
-
-                        await planner.Kernel.ImportOpenAIPluginFunctionsAsync(
+                        }
+
+                        await planner.Kernel.ImportPluginFromOpenAIAsync(
                             $"{plugin.NameForModel}Plugin",
                             PluginUtils.GetPluginManifestUri(plugin.ManifestDomain),
                             new OpenAIFunctionExecutionParameters
@@ -387,15 +382,15 @@
             {
                 this._logger.LogDebug("Enabling hosted plugin {0}.", plugin.Name);
 
-                OpenAIAuthenticateRequestAsyncCallback authCallback = (request, _, _) =>
+                Task authCallback(HttpRequestMessage request, string _, OpenAIAuthenticationConfig __, CancellationToken ct = default)
                 {
                     request.Headers.Add("X-Functions-Key", plugin.Key);
 
                     return Task.CompletedTask;
-                };
+                }
 
                 // Register the ChatGPT plugin with the planner's kernel.
-                await planner.Kernel.ImportOpenAIPluginFunctionsAsync(
+                await planner.Kernel.ImportPluginFromOpenAIAsync(
                     PluginUtils.SanitizePluginName(plugin.Name),
                     PluginUtils.GetPluginManifestUri(plugin.ManifestDomain),
                     new OpenAIFunctionExecutionParameters
@@ -414,23 +409,29 @@
         return;
     }
 
-    private static ContextVariables GetContextVariables(Ask ask, IAuthInfo authInfo, string chatId)
+    /// <summary>
+    /// Converts <see cref="Ask"/> variables to <see cref="KernelArguments"/>, inserting some system variables along the way.
+    /// </summary>
+    public KernelArguments GetKernelArguments(Ask ask, IAuthInfo authInfo, string chatId)
     {
         const string UserIdKey = "userId";
         const string UserNameKey = "userName";
         const string ChatIdKey = "chatId";
 
-        var contextVariables = new ContextVariables(ask.Input);
+        var kernelArguments = new KernelArguments() { ["input"] = ask.Input };
         foreach (var variable in ask.Variables)
         {
-            contextVariables.Set(variable.Key, variable.Value);
-        }
-
-        contextVariables.Set(UserIdKey, authInfo.UserId);
-        contextVariables.Set(UserNameKey, authInfo.Name);
-        contextVariables.Set(ChatIdKey, chatId);
-
-        return contextVariables;
+            if (variable.Key != UserIdKey && variable.Key != UserNameKey)
+            {
+                kernelArguments.Add(variable.Key, variable.Value);
+            }
+        }
+
+        kernelArguments.Add(UserIdKey, authInfo.UserId);
+        kernelArguments.Add(UserNameKey, authInfo.Name);
+        kernelArguments.Add(ChatIdKey, chatId);
+
+        return kernelArguments;
     }
 
     /// <summary>
@@ -454,4 +455,80 @@
         this.Dispose(disposing: true);
         GC.SuppressFinalize(this);
     }
+}
+
+/// <summary>
+/// Retrieves authentication content (e.g. username/password, API key) via the provided delegate and
+/// applies it to HTTP requests using the "basic" authentication scheme.
+/// </summary>
+public class BasicAuthenticationProvider
+{
+    private readonly Func<Task<string>> _credentials;
+
+    /// <summary>
+    /// Creates an instance of the <see cref="BasicAuthenticationProvider"/> class.
+    /// </summary>
+    /// <param name="credentials">Delegate for retrieving credentials.</param>
+    public BasicAuthenticationProvider(Func<Task<string>> credentials)
+    {
+        this._credentials = credentials;
+    }
+
+    /// <summary>
+    /// Applies the authentication content to the provided HTTP request message.
+    /// </summary>
+    /// <param name="request">The HTTP request message.</param>
+    /// <param name="cancellationToken">The cancellation token.</param>
+    public async Task AuthenticateRequestAsync(HttpRequestMessage request, CancellationToken cancellationToken = default)
+    {
+        // Base64 encode
+        string encodedContent = Convert.ToBase64String(Encoding.UTF8.GetBytes(await this._credentials().ConfigureAwait(false)));
+        request.Headers.Authorization = new AuthenticationHeaderValue("Basic", encodedContent);
+    }
+}
+
+/// <summary>
+/// Retrieves a token via the provided delegate and applies it to HTTP requests using the
+/// "bearer" authentication scheme.
+/// </summary>
+public class BearerAuthenticationProvider
+{
+    private readonly Func<Task<string>> _bearerToken;
+
+    /// <summary>
+    /// Creates an instance of the <see cref="BearerAuthenticationProvider"/> class.
+    /// </summary>
+    /// <param name="bearerToken">Delegate to retrieve the bearer token.</param>
+    public BearerAuthenticationProvider(Func<Task<string>> bearerToken)
+    {
+        this._bearerToken = bearerToken;
+    }
+
+    /// <summary>
+    /// Applies the token to the provided HTTP request message.
+    /// </summary>
+    /// <param name="request">The HTTP request message.</param>
+    public async Task AuthenticateRequestAsync(HttpRequestMessage request, CancellationToken cancellationToken = default)
+    {
+        var token = await this._bearerToken().ConfigureAwait(false);
+        request.Headers.Authorization = new AuthenticationHeaderValue("Bearer", token);
+    }
+
+    /// <summary>
+    /// Applies the token to the provided HTTP request message.
+    /// </summary>
+    /// <param name="request">The HTTP request message.</param>
+    public async Task GraphClientAuthenticateRequestAsync(HttpRequestMessage request)
+    {
+        await this.AuthenticateRequestAsync(request);
+    }
+
+    /// <summary>
+    /// Applies the token to the provided HTTP request message.
+    /// </summary>
+    /// <param name="request">The HTTP request message.</param>
+    public async Task OpenAIAuthenticateRequestAsync(HttpRequestMessage request, string pluginName, OpenAIAuthenticationConfig openAIAuthConfig, CancellationToken cancellationToken = default)
+    {
+        await this.AuthenticateRequestAsync(request, cancellationToken);
+    }
 }