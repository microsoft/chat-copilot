﻿// Copyright (c) Microsoft. All rights reserved.

using System;
using System.Collections.Generic;
using System.Diagnostics;
using System.Linq;
using System.Reflection;
using CopilotChat.WebApi.Models.Response;
using CopilotChat.WebApi.Options;
using Microsoft.AspNetCore.Authorization;
using Microsoft.AspNetCore.Http;
using Microsoft.AspNetCore.Mvc;
using Microsoft.Extensions.Configuration;
using Microsoft.Extensions.Logging;
using Microsoft.Extensions.Options;
using Microsoft.SemanticMemory;

namespace CopilotChat.WebApi.Controllers;

/// <summary>
/// Controller responsible for returning information on the service.
/// </summary>
[ApiController]
public class ServiceInfoController : ControllerBase
{
    private readonly ILogger<ServiceInfoController> _logger;

    private readonly IConfiguration Configuration;

    private readonly SemanticMemoryConfig memoryOptions;
    private readonly ChatAuthenticationOptions _chatAuthenticationOptions;
    private readonly FrontendOptions _frontendOptions;
<<<<<<< HEAD
    private readonly ContentSafetyOptions _contentSafetyOptions;
=======
    private readonly IEnumerable<Plugin> availablePlugins;
>>>>>>> 67ca4fe3

    public ServiceInfoController(
        ILogger<ServiceInfoController> logger,
        IConfiguration configuration,
        IOptions<SemanticMemoryConfig> memoryOptions,
        IOptions<ChatAuthenticationOptions> chatAuthenticationOptions,
        IOptions<FrontendOptions> frontendOptions,
<<<<<<< HEAD
        IOptions<ContentSafetyOptions> contentSafetyOptions)
=======
        IDictionary<string, Plugin> availablePlugins)
>>>>>>> 67ca4fe3
    {
        this._logger = logger;
        this.Configuration = configuration;
        this.memoryOptions = memoryOptions.Value;
        this._chatAuthenticationOptions = chatAuthenticationOptions.Value;
        this._frontendOptions = frontendOptions.Value;
<<<<<<< HEAD
        this._contentSafetyOptions = contentSafetyOptions.Value;
=======
        this.availablePlugins = this.SanitizePlugins(availablePlugins);
>>>>>>> 67ca4fe3
    }

    /// <summary>
    /// Return information on running service.
    /// </summary>
    [Route("info")]
    [HttpGet]
    [ProducesResponseType(StatusCodes.Status200OK)]
    public IActionResult GetServiceInfo()
    {
        var response = new ServiceInfoResponse()
        {
            MemoryStore = new MemoryStoreInfoResponse()
            {
                Types = Enum.GetNames(typeof(MemoryStoreType)),
                SelectedType = this.memoryOptions.GetMemoryStoreType(this.Configuration).ToString(),
            },
<<<<<<< HEAD
            Version = GetAssemblyFileVersion(),
            IsContentSafetyEnabled = this._contentSafetyOptions.Enabled
=======
            AvailablePlugins = this.availablePlugins,
            Version = GetAssemblyFileVersion()
>>>>>>> 67ca4fe3
        };

        return this.Ok(response);
    }

    /// <summary>
    /// Return the auth config to be used by the frontend client to access this service.
    /// </summary>
    [Route("authConfig")]
    [HttpGet]
    [ProducesResponseType(StatusCodes.Status200OK)]
    [AllowAnonymous]
    public IActionResult GetAuthConfig()
    {
        string authorityUriString = string.Empty;
        if (!string.IsNullOrEmpty(this._chatAuthenticationOptions.AzureAd!.Instance) &&
            !string.IsNullOrEmpty(this._chatAuthenticationOptions.AzureAd!.TenantId))
        {
            var authorityUri = new Uri(this._chatAuthenticationOptions.AzureAd!.Instance);
            authorityUri = new Uri(authorityUri, this._chatAuthenticationOptions.AzureAd!.TenantId);
            authorityUriString = authorityUri.ToString();
        }

        var config = new FrontendAuthConfig
        {
            AuthType = this._chatAuthenticationOptions.Type.ToString(),
            AadAuthority = authorityUriString,
            AadClientId = this._frontendOptions.AadClientId,
            AadApiScope = $"api://{this._chatAuthenticationOptions.AzureAd!.ClientId}/{this._chatAuthenticationOptions.AzureAd!.Scopes}",
        };

        return this.Ok(config);
    }

    private static string GetAssemblyFileVersion()
    {
        Assembly assembly = Assembly.GetExecutingAssembly();
        FileVersionInfo fileVersion = FileVersionInfo.GetVersionInfo(assembly.Location);

        return fileVersion.FileVersion ?? string.Empty;
    }

    /// <summary>
    /// Sanitize the plugins to only return the name and url.
    /// </summary>
    /// <param name="plugins">The plugins to sanitize.</param>
    /// <returns></returns>
    private IEnumerable<Plugin> SanitizePlugins(IDictionary<string, Plugin> plugins)
    {
        return plugins.Select(p => new Plugin()
        {
            Name = p.Value.Name,
            ManifestDomain = p.Value.ManifestDomain,
        });
    }
}<|MERGE_RESOLUTION|>--- conflicted
+++ resolved
@@ -30,11 +30,8 @@
     private readonly SemanticMemoryConfig memoryOptions;
     private readonly ChatAuthenticationOptions _chatAuthenticationOptions;
     private readonly FrontendOptions _frontendOptions;
-<<<<<<< HEAD
+    private readonly IEnumerable<Plugin> availablePlugins;
     private readonly ContentSafetyOptions _contentSafetyOptions;
-=======
-    private readonly IEnumerable<Plugin> availablePlugins;
->>>>>>> 67ca4fe3
 
     public ServiceInfoController(
         ILogger<ServiceInfoController> logger,
@@ -42,22 +39,16 @@
         IOptions<SemanticMemoryConfig> memoryOptions,
         IOptions<ChatAuthenticationOptions> chatAuthenticationOptions,
         IOptions<FrontendOptions> frontendOptions,
-<<<<<<< HEAD
+        IDictionary<string, Plugin> availablePlugins,
         IOptions<ContentSafetyOptions> contentSafetyOptions)
-=======
-        IDictionary<string, Plugin> availablePlugins)
->>>>>>> 67ca4fe3
     {
         this._logger = logger;
         this.Configuration = configuration;
         this.memoryOptions = memoryOptions.Value;
         this._chatAuthenticationOptions = chatAuthenticationOptions.Value;
         this._frontendOptions = frontendOptions.Value;
-<<<<<<< HEAD
+        this.availablePlugins = this.SanitizePlugins(availablePlugins);
         this._contentSafetyOptions = contentSafetyOptions.Value;
-=======
-        this.availablePlugins = this.SanitizePlugins(availablePlugins);
->>>>>>> 67ca4fe3
     }
 
     /// <summary>
@@ -75,13 +66,9 @@
                 Types = Enum.GetNames(typeof(MemoryStoreType)),
                 SelectedType = this.memoryOptions.GetMemoryStoreType(this.Configuration).ToString(),
             },
-<<<<<<< HEAD
+            AvailablePlugins = this.availablePlugins,
             Version = GetAssemblyFileVersion(),
             IsContentSafetyEnabled = this._contentSafetyOptions.Enabled
-=======
-            AvailablePlugins = this.availablePlugins,
-            Version = GetAssemblyFileVersion()
->>>>>>> 67ca4fe3
         };
 
         return this.Ok(response);
