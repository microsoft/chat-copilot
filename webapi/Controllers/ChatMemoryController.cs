﻿// Copyright (c) Microsoft. All rights reserved.

using System;
using System.Collections.Generic;
using System.Linq;
using System.Threading.Tasks;
using CopilotChat.WebApi.Auth;
using CopilotChat.WebApi.Extensions;
using CopilotChat.WebApi.Models.Request;
using CopilotChat.WebApi.Options;
using CopilotChat.WebApi.Storage;
using Microsoft.AspNetCore.Authorization;
using Microsoft.AspNetCore.Http;
using Microsoft.AspNetCore.Mvc;
using Microsoft.Extensions.Logging;
using Microsoft.Extensions.Options;
using Microsoft.SemanticMemory;

namespace CopilotChat.WebApi.Controllers;

/// <summary>
/// Controller for retrieving semantic memory data of chat sessions.
/// </summary>
[ApiController]
public class ChatMemoryController : ControllerBase
{
    private readonly ILogger<ChatMemoryController> _logger;

    private readonly PromptsOptions _promptOptions;

    private readonly ChatSessionRepository _chatSessionRepository;

    /// <summary>
    /// Initializes a new instance of the <see cref="ChatMemoryController"/> class.
    /// </summary>
    /// <param name="logger">The logger.</param>
    /// <param name="promptsOptions">The prompts options.</param>
    /// <param name="chatSessionRepository">The chat session repository.</param>
    public ChatMemoryController(
        ILogger<ChatMemoryController> logger,
        IOptions<PromptsOptions> promptsOptions,
        ChatSessionRepository chatSessionRepository)
    {
        this._logger = logger;
        this._promptOptions = promptsOptions.Value;
        this._chatSessionRepository = chatSessionRepository;
    }

    /// <summary>
    /// Gets the semantic memory for the chat session.
    /// </summary>
    /// <param name="semanticTextMemory">The semantic text memory instance.</param>
    /// <param name="chatId">The chat id.</param>
    /// <param name="type">Type of memory. Must map to a member of <see cref="SemanticMemoryType"/>.</param>
    [HttpGet]
    [Route("chats/{chatId:guid}/memories")]
    [ProducesResponseType(StatusCodes.Status200OK)]
    [ProducesResponseType(StatusCodes.Status400BadRequest)]
    [Authorize(Policy = AuthPolicyName.RequireChatParticipant)]
    public async Task<IActionResult> GetSemanticMemoriesAsync(
        [FromServices] ISemanticMemoryClient memoryClient,
        [FromRoute] string chatId,
        [FromQuery] string type)
    {
        // Sanitize the log input by removing new line characters.
        // https://github.com/microsoft/chat-copilot/security/code-scanning/1
        var sanitizedChatId = GetSanitizedParameter(chatId);
        var sanitizedMemoryType = GetSanitizedParameter(memoryType);

        // Map the requested memoryType to the memory store container name
        if (!this._promptOptions.TryGetMemoryContainerName(type, out string memoryContainerName))
        {
<<<<<<< HEAD
            this._logger.LogWarning("Memory type: {0} is invalid.", type);
            return this.BadRequest($"Memory type: {type} is invalid.");
=======
            this._logger.LogWarning("Memory type: {0} is invalid.", sanitizedMemoryType);
            return this.BadRequest($"Memory type: {sanitizedMemoryType} is invalid.");
>>>>>>> 19868f09
        }

        // Make sure the chat session exists.
        if (!await this._chatSessionRepository.TryFindByIdAsync(chatId))
        {
            this._logger.LogWarning("Chat session: {0} does not exist.", sanitizedChatId);
            return this.BadRequest($"Chat session: {sanitizedChatId} does not exist.");
        }

        // Gather the requested semantic memory.
        // Will use a dummy query since we don't care about relevance.
        // minRelevanceScore is set to 0.0 to return all memories.
        List<string> memories = new();
        try
        {
            // Search if there is already a memory item that has a high similarity score with the new item.
            var filter = new MemoryFilter();
            filter.ByTag("chatid", chatId);
            filter.ByTag("memory", memoryContainerName);
            filter.MinRelevance = 0;

            var searchResult =
                await memoryClient.SearchMemoryAsync(
                    this._promptOptions.MemoryIndexName,
                    "*",
                    relevanceThreshold: 0,
                    resultCount: 1,
                    chatId,
                    memoryContainerName);

            foreach (var memory in searchResult.Results.SelectMany(c => c.Partitions))
            {
                memories.Add(memory.Text);
            }
        }
        catch (Exception connectorException) when (!connectorException.IsCriticalException())
        {
            // A store exception might be thrown if the collection does not exist, depending on the memory store connector.
            this._logger.LogError(connectorException, "Cannot search collection {0}", memoryContainerName);
        }

        return this.Ok(memories);
    }

    #region Private

    private static string GetSanitizedParameter(string parameterValue)
    {
        return parameterValue.Replace(Environment.NewLine, string.Empty, StringComparison.Ordinal);
    }

    # endregion
}<|MERGE_RESOLUTION|>--- conflicted
+++ resolved
@@ -65,18 +65,13 @@
         // Sanitize the log input by removing new line characters.
         // https://github.com/microsoft/chat-copilot/security/code-scanning/1
         var sanitizedChatId = GetSanitizedParameter(chatId);
-        var sanitizedMemoryType = GetSanitizedParameter(memoryType);
+        var sanitizedMemoryType = GetSanitizedParameter(type);
 
         // Map the requested memoryType to the memory store container name
         if (!this._promptOptions.TryGetMemoryContainerName(type, out string memoryContainerName))
         {
-<<<<<<< HEAD
-            this._logger.LogWarning("Memory type: {0} is invalid.", type);
-            return this.BadRequest($"Memory type: {type} is invalid.");
-=======
             this._logger.LogWarning("Memory type: {0} is invalid.", sanitizedMemoryType);
             return this.BadRequest($"Memory type: {sanitizedMemoryType} is invalid.");
->>>>>>> 19868f09
         }
 
         // Make sure the chat session exists.
