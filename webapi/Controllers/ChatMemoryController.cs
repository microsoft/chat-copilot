--- conflicted
+++ resolved
@@ -13,12 +13,7 @@
 using Microsoft.AspNetCore.Mvc;
 using Microsoft.Extensions.Logging;
 using Microsoft.Extensions.Options;
-<<<<<<< HEAD
-using Microsoft.SemanticKernel.Diagnostics;
 using Microsoft.SemanticMemory;
-=======
-using Microsoft.SemanticKernel.Memory;
->>>>>>> b1a9ddba
 
 namespace CopilotChat.WebApi.Controllers;
 
@@ -89,11 +84,6 @@
         // Will use a dummy query since we don't care about relevance.
         // minRelevanceScore is set to 0.0 to return all memories.
         List<string> memories = new();
-<<<<<<< HEAD
-=======
-        string memoryCollectionName = SemanticChatMemoryExtractor.MemoryCollectionName(sanitizedChatId, sanitizedMemoryName);
-#pragma warning disable CA1031 // Each connector may throw different exception type
->>>>>>> b1a9ddba
         try
         {
             // Search if there is already a memory item that has a high similarity score with the new item.
@@ -121,7 +111,6 @@
             // A store exception might be thrown if the collection does not exist, depending on the memory store connector.
             this._logger.LogError(connectorException, "Cannot search collection {0}", sanitizedMemoryName);
         }
-#pragma warning restore CA1031 // Each connector may throw different exception type
 
         return this.Ok(memories);
     }
