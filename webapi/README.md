--- conflicted
+++ resolved
@@ -74,11 +74,7 @@
 
 # Enabling Sequential Planner
 
-<<<<<<< HEAD
-If you want to use SequentialPlanner (multi-step) instead ActionPlanner (single-step), we recommend using `gpt-4` or `gpt-3.5-turbo` as the planner model. Using `gpt-3.5-turbo` will require with a relevancy filter.
-=======
-If you want to use SequentialPlanner (multi-step) instead ActionPlanner (single-step), we recommend using `gpt-4` or `gpt-3.5-turbo` as the planner model. **SequentialPlanner works best with `gpt-4`.** Using `gpt-3.5-turbo` will require with a relevancy filter.
->>>>>>> d3027a2f
+If you want to use SequentialPlanner (multi-step) instead ActionPlanner (single-step), we recommend using `gpt-4` or `gpt-3.5-turbo` as the planner model. **SequentialPlanner works best with `gpt-4`.** Using `gpt-3.5-turbo` will require using a relevancy filter.
 
 To enable sequential planner,
 
