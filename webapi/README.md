# Chat Copilot backend web API service

This directory contains the source code for Chat Copilot's backend web API service. The front end web application component can be found in the [webapp/](../webapp/) directory.

## Running the Chat Copilot sample
To configure and run either the full Chat Copilot application or only the backend API, please view the [main instructions](../README.md#instructions).

# (Under Development)
The following material is under development and may not be complete or accurate.

## Visual Studio Code

1. build (CopilotChatWebApi)
2. run (CopilotChatWebApi)
3. [optional] watch (CopilotChatWebApi)

## Visual Studio (2022 or newer)

1. Open the solution file in Visual Studio 2022 or newer (`CopilotChat.sln`).
2. In Solution Explorer, right-click on `CopilotChatWebApi` and select `Set as Startup Project`.
3. Start debugging by pressing `F5` or selecting the menu item `Debug`->`Start Debugging`.

1. **(Optional)** To enable support for uploading image file formats such as png, jpg and tiff, there are two options within the `OcrSupport` section of `./appsettings.json`, the Tesseract open source library and Azure Form Recognizer.
   - **Tesseract** we have included the [Tesseract](https://www.nuget.org/packages/Tesseract) nuget package.
     - You will need to obtain one or more [tessdata language data files](https://github.com/tesseract-ocr/tessdata) such as `eng.traineddata` and add them to your `./data` directory or the location specified in the `OcrSupport:Tesseract:FilePath` location in `./appsettings.json`.
     - Set the `Copy to Output Directory` value to `Copy if newer`.
   - **Azure Form Recognizer** we have included the [Azure.AI.FormRecognizer](https://www.nuget.org/packages/Azure.AI.FormRecognizer) nuget package.
     - You will need to obtain an [Azure Form Recognizer](https://azure.microsoft.com/en-us/services/form-recognizer/) resource and add the `OcrSupport:AzureFormRecognizer:Endpoint` and `OcrSupport:AzureFormRecognizer:Key` values to the `./appsettings.json` file.


## Enabling Sequential Planner

If you want to use SequentialPlanner (multi-step) instead ActionPlanner (single-step), we recommend using `gpt-4` or `gpt-3.5-turbo` as the planner model. **SequentialPlanner works best with `gpt-4`.** Using `gpt-3.5-turbo` will require using a relevancy filter.

To enable sequential planner,

1. In [./webapi/appsettings.json](appsettings.json), set `"Type": "Sequential"` under the `Planner` section.
1. Then, set your preferred Planner model (`gpt-4` or `gpt-3.5-turbo`) under the `AIService` configuration section.
   1. If using `gpt-4`, no other changes are required.
   1. If using `gpt-3.5-turbo`: change [CopilotChatPlanner.cs](Skills/ChatSkills/CopilotChatPlanner.cs) to initialize SequentialPlanner with a RelevancyThreshold\*.
      - Add `using` statement to top of file:
        ```
        using Microsoft.SemanticKernel.Planning.Sequential;
        ```
      - The `CreatePlanAsync` method should return the following line if `this._plannerOptions?.Type == "Sequential"` is true:
        ```
        return new SequentialPlanner(this.Kernel, new SequentialPlannerConfig { RelevancyThreshold = 0.75 }).CreatePlanAsync(goal);
        ```
        \* The `RelevancyThreshold` is a number from 0 to 1 that represents how similar a goal is to a function's name/description/inputs. You want to tune that value when using SequentialPlanner to help keep things scoped while not missing on on things that are relevant or including too many things that really aren't. `0.75` is an arbitrary threshold and we recommend developers play around with this number to see what best fits their scenarios.
1. Restart the `webapi` - Copilot Chat should be now running locally with SequentialPlanner.

<<<<<<< HEAD
# (Optional) Enabling Cosmos Chat Store.

[Azure Cosmos DB](https://learn.microsoft.com/en-us/azure/cosmos-db/introduction) can be used as a persistent chat store for Chat Copilot. Chat stores are used for storing chat sessions, participants, and messages.

## Prerequisites

### 1. Containers and PartitionKeys

In an effort to optimize performance, each container must be created with a specific partition key:
| Store | ContainerName | PartitionKey |
| ----- | ------------- | ------------ |
| Chat Sessions | chatsessions | /id (default) |
| Chat Messages | chatmessages | /chatId |
| Chat Memory Sources | chatmemorysources | /chatId |
| Chat Partipants | chatparticipants | /userId |

> For existing customers using CosmosDB before [Release 0.3](https://github.com/microsoft/chat-copilot/releases/tag/0.3), our recommendation is to remove the existing Cosmos DB containers and redeploy to realize the performance update related to the partition schema. To preserve existing chats, containers can be migrated as described [here](https://learn.microsoft.com/en-us/azure/cosmos-db/intra-account-container-copy#copy-a-container).

# (Optional) Enabling the Qdrant Memory Store
=======
## (Optional) Enabling the Qdrant Memory Store
>>>>>>> b1a9ddba

By default, the service uses an in-memory volatile memory store that, when the service stops or restarts, forgets all memories.
[Qdrant](https://github.com/qdrant/qdrant) is a persistent scalable vector search engine that can be deployed locally in a container or [at-scale in the cloud](https://github.com/Azure-Samples/qdrant-azure).

To enable the Qdrant memory store, you must first deploy Qdrant locally and then configure the Copilot Chat API service to use it.

### 1. Configure your environment

Before you get started, make sure you have the following additional requirements in place:

- [Docker Desktop](https://www.docker.com/products/docker-desktop) for hosting the [Qdrant](https://github.com/qdrant/qdrant) vector search engine.

### 2. Deploy Qdrant VectorDB locally

1. Open a terminal and use Docker to pull down the container image.

   ```bash
   docker pull qdrant/qdrant
   ```

2. Change directory to this repo and create a `./data/qdrant` directory to use as persistent storage.
   Then start the Qdrant container on port `6333` using the `./data/qdrant` folder as the persistent storage location.

   ```bash
   mkdir ./data/qdrant
   docker run --name copilotchat -p 6333:6333 -v "$(pwd)/data/qdrant:/qdrant/storage" qdrant/qdrant
   ```

   > To stop the container, in another terminal window run `docker container stop copilotchat; docker container rm copilotchat;`.

## (Optional) Enabling the Azure Cognitive Search Memory Store

Azure Cognitive Search can be used as a persistent memory store for Copilot Chat.
The service uses its [vector search](https://learn.microsoft.com/en-us/azure/search/vector-search-overview) capabilities.

## (Optional) Enable Application Insights telemetry

Enabling telemetry on CopilotChatApi allows you to capture data about requests to and from the API, allowing you to monitor the deployment and monitor how the application is being used.

To use Application Insights, first create an instance in your Azure subscription that you can use for this purpose.

On the resource overview page, in the top right use the copy button to copy the Connection String and paste this into the `APPLICATIONINSIGHTS_CONNECTION_STRING` setting as either a appsettings value, or add it as a secret.

In addition to this there are some custom events that can inform you how users are using the service such as `SkillFunction`.

To access these custom events the suggested method is to use Azure Data Explorer (ADX). To access data from Application Insights in ADX, create a new dashboard and add a new Data Source (use the ellipsis dropdown in the top right).

In the Cluster URI use the following link: `https://ade.applicationinsights.io/subscriptions/<Your subscription Id>`. The subscription id is shown on the resource page for your Applications Insights instance. You can then select the Database for the Application Insights resource.

For more info see [Query data in Azure Monitor using Azure Data Explorer](https://learn.microsoft.com/en-us/azure/data-explorer/query-monitor-data).

CopilotChat specific events are in a table called `customEvents`.

For example to see the most recent 100 skill function invocations:

```kql
customEvents
| where timestamp between (_startTime .. _endTime)
| where name == "SkillFunction"
| extend skill = tostring(customDimensions.skillName)
| extend function = tostring(customDimensions.functionName)
| extend success = tobool(customDimensions.success)
| extend userId = tostring(customDimensions.userId)
| extend environment = tostring(customDimensions.AspNetCoreEnvironment)
| extend skillFunction = strcat(skill, '/', function)
| project timestamp, skillFunction, success, userId, environment
| order by timestamp desc
| limit 100
```

Or to report the success rate of skill functions against environments, you can first add a parameter to the dashboard to filter the environment.

You can use this query to show the environments available by adding the `Source` as this `Query`:

```kql
customEvents
| where timestamp between (['_startTime'] .. ['_endTime']) // Time range filtering
| extend environment = tostring(customDimensions.AspNetCoreEnvironment)
| distinct environment
```

Name the variable `_environment`, select `Multiple Selection` and tick `Add empty "Select all" value`. Finally `Select all` as the `Default value`.

You can then query the success rate with this query:

```kql
customEvents
| where timestamp between (_startTime .. _endTime)
| where name == "SkillFunction"
| extend skill = tostring(customDimensions.skillName)
| extend function = tostring(customDimensions.functionName)
| extend success = tobool(customDimensions.success)
| extend environment = tostring(customDimensions.AspNetCoreEnvironment)
| extend skillFunction = strcat(skill, '/', function)
| summarize Total=count(), Success=countif(success) by skillFunction, environment
| project skillFunction, SuccessPercentage = 100.0 * Success/Total, environment
| order by SuccessPercentage asc
```

You may wish to use the Visual tab to turn on conditional formatting to highlight low success rates or render it as a chart.

Finally you could render this data over time with a query like this:

```kql
customEvents
| where timestamp between (_startTime .. _endTime)
| where name == "SkillFunction"
| extend skill = tostring(customDimensions.skillName)
| extend function = tostring(customDimensions.functionName)
| extend success = tobool(customDimensions.success)
| extend environment = tostring(customDimensions.AspNetCoreEnvironment)
| extend skillFunction = strcat(skill, '/', function)
| summarize Total=count(), Success=countif(success) by skillFunction, environment, bin(timestamp,1m)
| project skillFunction, SuccessPercentage = 100.0 * Success/Total, environment, timestamp
| order by timestamp asc
```

Then use a Time chart on the Visual tab.<|MERGE_RESOLUTION|>--- conflicted
+++ resolved
@@ -3,9 +3,11 @@
 This directory contains the source code for Chat Copilot's backend web API service. The front end web application component can be found in the [webapp/](../webapp/) directory.
 
 ## Running the Chat Copilot sample
+
 To configure and run either the full Chat Copilot application or only the backend API, please view the [main instructions](../README.md#instructions).
 
 # (Under Development)
+
 The following material is under development and may not be complete or accurate.
 
 ## Visual Studio Code
@@ -20,13 +22,12 @@
 2. In Solution Explorer, right-click on `CopilotChatWebApi` and select `Set as Startup Project`.
 3. Start debugging by pressing `F5` or selecting the menu item `Debug`->`Start Debugging`.
 
-1. **(Optional)** To enable support for uploading image file formats such as png, jpg and tiff, there are two options within the `OcrSupport` section of `./appsettings.json`, the Tesseract open source library and Azure Form Recognizer.
+4. **(Optional)** To enable support for uploading image file formats such as png, jpg and tiff, there are two options within the `OcrSupport` section of `./appsettings.json`, the Tesseract open source library and Azure Form Recognizer.
    - **Tesseract** we have included the [Tesseract](https://www.nuget.org/packages/Tesseract) nuget package.
      - You will need to obtain one or more [tessdata language data files](https://github.com/tesseract-ocr/tessdata) such as `eng.traineddata` and add them to your `./data` directory or the location specified in the `OcrSupport:Tesseract:FilePath` location in `./appsettings.json`.
      - Set the `Copy to Output Directory` value to `Copy if newer`.
    - **Azure Form Recognizer** we have included the [Azure.AI.FormRecognizer](https://www.nuget.org/packages/Azure.AI.FormRecognizer) nuget package.
      - You will need to obtain an [Azure Form Recognizer](https://azure.microsoft.com/en-us/services/form-recognizer/) resource and add the `OcrSupport:AzureFormRecognizer:Endpoint` and `OcrSupport:AzureFormRecognizer:Key` values to the `./appsettings.json` file.
-
 
 ## Enabling Sequential Planner
 
@@ -49,14 +50,13 @@
         \* The `RelevancyThreshold` is a number from 0 to 1 that represents how similar a goal is to a function's name/description/inputs. You want to tune that value when using SequentialPlanner to help keep things scoped while not missing on on things that are relevant or including too many things that really aren't. `0.75` is an arbitrary threshold and we recommend developers play around with this number to see what best fits their scenarios.
 1. Restart the `webapi` - Copilot Chat should be now running locally with SequentialPlanner.
 
-<<<<<<< HEAD
-# (Optional) Enabling Cosmos Chat Store.
+## (Optional) Enabling Cosmos Chat Store.
 
 [Azure Cosmos DB](https://learn.microsoft.com/en-us/azure/cosmos-db/introduction) can be used as a persistent chat store for Chat Copilot. Chat stores are used for storing chat sessions, participants, and messages.
 
-## Prerequisites
+### Prerequisites
 
-### 1. Containers and PartitionKeys
+#### 1. Containers and PartitionKeys
 
 In an effort to optimize performance, each container must be created with a specific partition key:
 | Store | ContainerName | PartitionKey |
@@ -68,10 +68,7 @@
 
 > For existing customers using CosmosDB before [Release 0.3](https://github.com/microsoft/chat-copilot/releases/tag/0.3), our recommendation is to remove the existing Cosmos DB containers and redeploy to realize the performance update related to the partition schema. To preserve existing chats, containers can be migrated as described [here](https://learn.microsoft.com/en-us/azure/cosmos-db/intra-account-container-copy#copy-a-container).
 
-# (Optional) Enabling the Qdrant Memory Store
-=======
 ## (Optional) Enabling the Qdrant Memory Store
->>>>>>> b1a9ddba
 
 By default, the service uses an in-memory volatile memory store that, when the service stops or restarts, forgets all memories.
 [Qdrant](https://github.com/qdrant/qdrant) is a persistent scalable vector search engine that can be deployed locally in a container or [at-scale in the cloud](https://github.com/Azure-Samples/qdrant-azure).
