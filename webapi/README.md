--- conflicted
+++ resolved
@@ -22,52 +22,20 @@
 2. In Solution Explorer, right-click on `CopilotChatWebApi` and select `Set as Startup Project`.
 3. Start debugging by pressing `F5` or selecting the menu item `Debug`->`Start Debugging`.
 
-<<<<<<< HEAD
-4. **(Optional)** To enable support for uploading image file formats such as png, jpg and tiff, there are two options for `SemanticMemory:ImageOcrType` in `./appsettings.json`, the Tesseract open source library and Azure Form Recognizer.
-=======
-4. **(Optional)** To enable support for uploading image file formats such as png, jpg and tiff, there are two options within the `OcrSupport` section of `./appsettings.json`, the Tesseract open source library and Azure Form Recognizer.
->>>>>>> 1b6b3951
+4. **(Optional)** To enable support for uploading image file formats such as png, jpg and tiff, there are two options for `SemanticMemory:ImageOcrType` section of `./appsettings.json`, the Tesseract open source library and Azure Form Recognizer.
    - **Tesseract** we have included the [Tesseract](https://www.nuget.org/packages/Tesseract) nuget package.
      - You will need to obtain one or more [tessdata language data files](https://github.com/tesseract-ocr/tessdata) such as `eng.traineddata` and add them to your `./data` directory or the location specified in the `SemanticMemory:Services:Tesseract:FilePath` location in `./appsettings.json`.
      - Set the `Copy to Output Directory` value to `Copy if newer`.
    - **Azure Form Recognizer** we have included the [Azure.AI.FormRecognizer](https://www.nuget.org/packages/Azure.AI.FormRecognizer) nuget package.
      - You will need to obtain an [Azure Form Recognizer](https://azure.microsoft.com/en-us/services/form-recognizer/) resource and add the `SemanticMemory:Services:AzureFormRecognizer:Endpoint` and `SemanticMemory:Services:AzureFormRecognizer:Key` values to the `./appsettings.json` file.
 
-<<<<<<< HEAD
 ## Running [Memory Service](https://github.com/microsoft/semantic-memory)
 
 The memory service handles the creation and querying of semantic memory, including cognitive memory and documents.
-=======
-## Enabling Sequential Planner
-
-If you want to use SequentialPlanner (multi-step) instead ActionPlanner (single-step), we recommend using `gpt-4` or `gpt-3.5-turbo` as the planner model. **SequentialPlanner works best with `gpt-4`.** Using `gpt-3.5-turbo` will require using a relevancy filter.
->>>>>>> 1b6b3951
 
 ### InProcess Processing (Default)
 
-<<<<<<< HEAD
 Running the memory creation pipeline in the webapi process. This also means the memory creation is synchronous.
-=======
-## (Optional) Enabling Cosmos Chat Store.
-
-[Azure Cosmos DB](https://learn.microsoft.com/en-us/azure/cosmos-db/introduction) can be used as a persistent chat store for Chat Copilot. Chat stores are used for storing chat sessions, participants, and messages.
-
-### Prerequisites
-
-#### 1. Containers and PartitionKeys
-
-In an effort to optimize performance, each container must be created with a specific partition key:
-| Store | ContainerName | PartitionKey |
-| ----- | ------------- | ------------ |
-| Chat Sessions | chatsessions | /id (default) |
-| Chat Messages | chatmessages | /chatId |
-| Chat Memory Sources | chatmemorysources | /chatId |
-| Chat Partipants | chatparticipants | /userId |
-
-> For existing customers using CosmosDB before [Release 0.3](https://github.com/microsoft/chat-copilot/releases/tag/0.3), our recommendation is to remove the existing Cosmos DB containers and redeploy to realize the performance update related to the partition schema. To preserve existing chats, containers can be migrated as described [here](https://learn.microsoft.com/en-us/azure/cosmos-db/intra-account-container-copy#copy-a-container).
-
-## (Optional) Enabling the Qdrant Memory Store
->>>>>>> 1b6b3951
 
 No additional configuration is needed.
 
@@ -126,6 +94,60 @@
      \* The `RelevancyThreshold` is a number from 0 to 1 that represents how similar a goal is to a function's name/description/inputs. You want to tune that value when using SequentialPlanner to help keep things scoped while not missing on on things that are relevant or including too many things that really aren't. `0.75` is an arbitrary threshold and we recommend developers play around with this number to see what best fits their scenarios.
 1. Restart the `webapi` - Copilot Chat should be now running locally with SequentialPlanner.
 
+## (Optional) Enabling Cosmos Chat Store.
+
+[Azure Cosmos DB](https://learn.microsoft.com/en-us/azure/cosmos-db/introduction) can be used as a persistent chat store for Chat Copilot. Chat stores are used for storing chat sessions, participants, and messages.
+
+### Prerequisites
+
+#### 1. Containers and PartitionKeys
+
+In an effort to optimize performance, each container must be created with a specific partition key:
+| Store | ContainerName | PartitionKey |
+| ----- | ------------- | ------------ |
+| Chat Sessions | chatsessions | /id (default) |
+| Chat Messages | chatmessages | /chatId |
+| Chat Memory Sources | chatmemorysources | /chatId |
+| Chat Partipants | chatparticipants | /userId |
+
+> For existing customers using CosmosDB before [Release 0.3](https://github.com/microsoft/chat-copilot/releases/tag/0.3), our recommendation is to remove the existing Cosmos DB containers and redeploy to realize the performance update related to the partition schema. To preserve existing chats, containers can be migrated as described [here](https://learn.microsoft.com/en-us/azure/cosmos-db/intra-account-container-copy#copy-a-container).
+
+## (Optional) Enabling the Qdrant Memory Store
+
+By default, the service uses an in-memory volatile memory store that, when the service stops or restarts, forgets all memories.
+[Qdrant](https://github.com/qdrant/qdrant) is a persistent scalable vector search engine that can be deployed locally in a container or [at-scale in the cloud](https://github.com/Azure-Samples/qdrant-azure).
+
+To enable the Qdrant memory store, you must first deploy Qdrant locally and then configure the Copilot Chat API service to use it.
+
+### 1. Configure your environment
+
+Before you get started, make sure you have the following additional requirements in place:
+
+- [Docker Desktop](https://www.docker.com/products/docker-desktop) for hosting the [Qdrant](https://github.com/qdrant/qdrant) vector search engine.
+
+### 2. Deploy Qdrant VectorDB locally
+
+1. Open a terminal and use Docker to pull down the container image.
+
+   ```bash
+   docker pull qdrant/qdrant
+   ```
+
+2. Change directory to this repo and create a `./data/qdrant` directory to use as persistent storage.
+   Then start the Qdrant container on port `6333` using the `./data/qdrant` folder as the persistent storage location.
+
+   ```bash
+   mkdir ./data/qdrant
+   docker run --name copilotchat -p 6333:6333 -v "$(pwd)/data/qdrant:/qdrant/storage" qdrant/qdrant
+   ```
+
+   > To stop the container, in another terminal window run `docker container stop copilotchat; docker container rm copilotchat;`.
+
+## (Optional) Enabling the Azure Cognitive Search Memory Store
+
+Azure Cognitive Search can be used as a persistent memory store for Copilot Chat.
+The service uses its [vector search](https://learn.microsoft.com/en-us/azure/search/vector-search-overview) capabilities.
+
 ## (Optional) Enable Application Insights telemetry
 
 Enabling telemetry on CopilotChatApi allows you to capture data about requests to and from the API, allowing you to monitor the deployment and monitor how the application is being used.
