﻿// Copyright (c) Microsoft. All rights reserved.

using System;
using Microsoft.AspNetCore.SignalR;
using Microsoft.Extensions.DependencyInjection;
using Microsoft.Extensions.Logging;
using Microsoft.Extensions.Options;
using Microsoft.SemanticKernel;
using SemanticKernel.Service.CopilotChat.Hubs;
using SemanticKernel.Service.CopilotChat.Options;
using SemanticKernel.Service.CopilotChat.Skills.ChatSkills;
using SemanticKernel.Service.CopilotChat.Storage;
using SemanticKernel.Service.Options;

namespace SemanticKernel.Service.CopilotChat.Extensions;

/// <summary>
/// Extension methods for registering Copilot Chat components to Semantic Kernel.
/// </summary>
public static class CopilotChatSemanticKernelExtensions
{
    /// <summary>
    /// Add Planner services
    /// </summary>
    public static IServiceCollection AddCopilotChatPlannerServices(this IServiceCollection services)
    {
        IOptions<PlannerOptions>? plannerOptions = services.BuildServiceProvider().GetService<IOptions<PlannerOptions>>();
        services.AddScoped<CopilotChatPlanner>(sp =>
        {
            IKernel plannerKernel = Kernel.Builder
                .WithLogger(sp.GetRequiredService<ILogger<IKernel>>())
                // TODO: [sk Issue #2046] verify planner has AI service configured
                .WithPlannerBackend(sp.GetRequiredService<IOptions<AIServiceOptions>>().Value)
                .Build();
            return new CopilotChatPlanner(plannerKernel, plannerOptions?.Value);
        });

        // Register Planner skills (AI plugins) here.
<<<<<<< HEAD
        // TODO: Move planner skill registration from ChatController to this location.
=======
        // TODO: [sk Issue #2046] Move planner skill registration from ChatController to here.
>>>>>>> d76ab3e6

        return services;
    }

    /// <summary>
    /// Register the Copilot chat skills with the kernel.
    /// </summary>
    public static IKernel RegisterCopilotChatSkills(this IKernel kernel, IServiceProvider sp)
    {
        // Chat skill
        kernel.ImportSkill(new ChatSkill(
                kernel: kernel,
                chatMessageRepository: sp.GetRequiredService<ChatMessageRepository>(),
                chatSessionRepository: sp.GetRequiredService<ChatSessionRepository>(),
                messageRelayHubContext: sp.GetRequiredService<IHubContext<MessageRelayHub>>(),
                promptOptions: sp.GetRequiredService<IOptions<PromptsOptions>>(),
                documentImportOptions: sp.GetRequiredService<IOptions<DocumentMemoryOptions>>(),
                planner: sp.GetRequiredService<CopilotChatPlanner>(),
                logger: sp.GetRequiredService<ILogger<ChatSkill>>()),
            nameof(ChatSkill));

        return kernel;
    }

    /// <summary>
    /// Add the completion backend to the kernel config for the planner.
    /// </summary>
    private static KernelBuilder WithPlannerBackend(this KernelBuilder kernelBuilder, AIServiceOptions options)
    {
        return options.Type switch
        {
            AIServiceOptions.AIServiceType.AzureOpenAI => kernelBuilder.WithAzureChatCompletionService(options.Models.Planner, options.Endpoint, options.Key),
            AIServiceOptions.AIServiceType.OpenAI => kernelBuilder.WithOpenAIChatCompletionService(options.Models.Planner, options.Key),
            _ => throw new ArgumentException($"Invalid {nameof(options.Type)} value in '{AIServiceOptions.PropertyName}' settings."),
        };
    }
}<|MERGE_RESOLUTION|>--- conflicted
+++ resolved
@@ -36,11 +36,8 @@
         });
 
         // Register Planner skills (AI plugins) here.
-<<<<<<< HEAD
-        // TODO: Move planner skill registration from ChatController to this location.
-=======
+      
         // TODO: [sk Issue #2046] Move planner skill registration from ChatController to here.
->>>>>>> d76ab3e6
 
         return services;
     }
