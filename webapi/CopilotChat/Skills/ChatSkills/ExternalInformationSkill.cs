﻿// Copyright (c) Microsoft. All rights reserved.

using System;
using System.Collections.Generic;
using System.ComponentModel;
using System.Globalization;
using System.Linq;
using System.Text.Json;
using System.Text.Json.Nodes;
using System.Text.RegularExpressions;
using System.Threading.Tasks;
using Microsoft.Extensions.Logging;
using Microsoft.Extensions.Options;
using Microsoft.SemanticKernel;
using Microsoft.SemanticKernel.Orchestration;
using Microsoft.SemanticKernel.Planning;
using Microsoft.SemanticKernel.SkillDefinition;
using SemanticKernel.Service.CopilotChat.Models;
using SemanticKernel.Service.CopilotChat.Options;
using SemanticKernel.Service.CopilotChat.Skills.OpenApiPlugins.GitHubPlugin.Model;
using SemanticKernel.Service.CopilotChat.Skills.OpenApiPlugins.JiraPlugin.Model;

namespace SemanticKernel.Service.CopilotChat.Skills.ChatSkills;

/// <summary>
/// This skill provides the functions to acquire external information.
/// </summary>
public class ExternalInformationSkill
{
    /// <summary>
    /// Prompt settings.
    /// </summary>
    private readonly PromptsOptions _promptOptions;

    /// <summary>
    /// CopilotChat's planner to gather additional information for the chat context.
    /// </summary>
    private readonly CopilotChatPlanner _planner;

    /// <summary>
    /// Proposed plan to return for approval.
    /// </summary>
    public ProposedPlan? ProposedPlan { get; private set; }

    /// <summary>
    /// Preamble to add to the related information text.
    /// </summary>
    private const string PromptPreamble = "[RELATED START]";

    /// <summary>
    /// Postamble to add to the related information text.
    /// </summary>
    private const string PromptPostamble = "[RELATED END]";

    /// <summary>
    /// Create a new instance of ExternalInformationSkill.
    /// </summary>
    public ExternalInformationSkill(
        IOptions<PromptsOptions> promptOptions,
        CopilotChatPlanner planner)
    {
        this._promptOptions = promptOptions.Value;
        this._planner = planner;
    }

    /// <summary>
    /// Extract relevant additional knowledge using a planner.
    /// </summary>
    [SKFunction, Description("Acquire external information")]
    [SKParameter("tokenLimit", "Maximum number of tokens")]
    [SKParameter("proposedPlan", "Previously proposed plan that is approved")]
    public async Task<string> AcquireExternalInformationAsync(
        [Description("The intent to whether external information is needed")] string userIntent,
        SKContext context)
    {
        // TODO: [Issue #2106] Calculate planner and plan token usage
        FunctionsView functions = this._planner.Kernel.Skills.GetFunctionsView(true, true);
        if (functions.NativeFunctions.IsEmpty && functions.SemanticFunctions.IsEmpty)
        {
            return string.Empty;
        }

        // Check if plan exists in ask's context variables.
        var planExists = context.Variables.TryGetValue("proposedPlan", out string? proposedPlanJson);
        var deserializedPlan = planExists && !string.IsNullOrWhiteSpace(proposedPlanJson) ? JsonSerializer.Deserialize<ProposedPlan>(proposedPlanJson) : null;

        // Run plan if it was approved
        if (deserializedPlan != null && deserializedPlan.State == PlanState.Approved)
        {
            string planJson = JsonSerializer.Serialize(deserializedPlan.Plan);
            // Reload the plan with the planner's kernel so
            // it has full context to be executed
            var newPlanContext = new SKContext(null, this._planner.Kernel.Skills, this._planner.Kernel.Log);
            var plan = Plan.FromJson(planJson, newPlanContext);

            // Invoke plan
            newPlanContext = await plan.InvokeAsync(newPlanContext);
            int tokenLimit =
                int.Parse(context["tokenLimit"], new NumberFormatInfo()) -
                TokenUtilities.TokenCount(PromptPreamble) -
                TokenUtilities.TokenCount(PromptPostamble);

            // The result of the plan may be from an OpenAPI skill. Attempt to extract JSON from the response.
            bool extractJsonFromOpenApi =
                this.TryExtractJsonFromOpenApiPlanResult(newPlanContext, newPlanContext.Result, out string planResult);
            if (extractJsonFromOpenApi)
            {
                planResult = this.OptimizeOpenApiSkillJson(planResult, tokenLimit, plan);
            }
            else
            {
                // If not, use result of the plan execution result directly.
                planResult = newPlanContext.Variables.Input;
            }

            return $"{PromptPreamble}\n{planResult.Trim()}\n{PromptPostamble}\n";
        }
        else
        {
            // Create a plan and set it in context for approval.
            var contextString = string.Join("\n", context.Variables.Where(v => v.Key != "userIntent").Select(v => $"{v.Key}: {v.Value}"));
            Plan? plan = null;
<<<<<<< HEAD
            int retriesAvail = 3;
=======
            int maxRetries = 1;
>>>>>>> 02c99be1

            do
            { // TODO: [Issue #2256] Remove retry logic once Core team stabilizes planner
                try
                {
<<<<<<< HEAD
                    plan = await this._planner.CreatePlanAsync($"Given the following context, accomplish the user intent.\nContext:\n{contextString}\nUser Intent:{userIntent}", context.Log);
                }
                catch (Exception e) when (this.IsRetriableError(e))
                {
                    if (retriesAvail > 0)
                    {
                        // PlanningExceptions are limited to one (1) pass as built-in stabilization. MissingFunctionErrors are allowed 3 retries as they are user-allowed skips.
                        retriesAvail = e is PlanningException ? 0 : retriesAvail--;

=======
                    plan = await this._planner.CreatePlanAsync($"Given the following context, accomplish the user intent.\nContext:\n{contextString}\nUser Intent:{userIntent}");
                }
                catch (PlanningException e)
                when ((e.ErrorCode == PlanningException.ErrorCodes.InvalidPlan
                        || (e.InnerException as PlanningException)?.ErrorCode == PlanningException.ErrorCodes.InvalidPlan)
                    && this._planner.PlannerOptions!.AllowRetriesOnInvalidPlans)
                {
                    if (maxRetries-- > 0)
                    {
>>>>>>> 02c99be1
                        // Retry plan creation if LLM returned response that doesn't contain valid plan (invalid XML or JSON).
                        context.Log.LogWarning("Retrying CreatePlan on error: {0}", e.Message);
                        continue;
                    }
<<<<<<< HEAD

=======
>>>>>>> 02c99be1
                    throw;
                }
            } while (plan == null);

            if (plan.Steps.Count > 0)
            {
                // Merge any variables from ask context into plan parameters as these will be used on plan execution.
                // These context variables come from user input, so they are prioritized.
                if (this._planner.PlannerOptions!.Type == PlanType.Action)
                {
                    // Parameters stored in plan's top level state
                    this.MergeContextIntoPlan(context.Variables, plan.Parameters);
                }
                else
                {
                    foreach (var step in plan.Steps)
                    {
                        this.MergeContextIntoPlan(context.Variables, step.Parameters);
                    }
                }

                this.ProposedPlan = new ProposedPlan(plan, this._planner.PlannerOptions!.Type, PlanState.NoOp);
            }
        }

        return string.Empty;
    }

    #region Private

    /// <summary>
    /// Retry on plan creation error if:
    /// 1. PlannerOptions.AllowRetriesOnInvalidPlan is true and exception contains error code InvalidPlan.
    /// 2. PlannerOptions.SkipOnMissingFunctionsError is true and exception contains error code FunctionNotAvailable.
    /// </summary>
    private bool IsRetriableError(Exception e)
    {
        var retryOnInvalidPlanError = e is PlanningException
            && (e as PlanningException)!.ErrorCode == PlanningException.ErrorCodes.InvalidPlan
            && this._planner.PlannerOptions!.AllowRetriesOnInvalidPlan;

        var retryOnMissingFunctionError = e is KernelException
            && (e as KernelException)!.ErrorCode == KernelException.ErrorCodes.FunctionNotAvailable
            && this._planner.PlannerOptions!.SkipOnMissingFunctionsError;

        return retryOnMissingFunctionError || retryOnInvalidPlanError;
    }

    /// <summary>
    /// Merge any variables from context into plan parameters.
    /// </summary>
    private void MergeContextIntoPlan(ContextVariables variables, ContextVariables planParams)
    {
        foreach (var param in planParams)
        {
            if (param.Key.Equals("INPUT", StringComparison.OrdinalIgnoreCase))
            {
                continue;
            }

            if (variables.TryGetValue(param.Key, out string? value))
            {
                planParams.Set(param.Key, value);
            }
        }
    }

    /// <summary>
    /// Try to extract json from the planner response as if it were from an OpenAPI skill.
    /// </summary>
    private bool TryExtractJsonFromOpenApiPlanResult(SKContext context, string openApiSkillResponse, out string json)
    {
        try
        {
            JsonNode? jsonNode = JsonNode.Parse(openApiSkillResponse);
            string contentType = jsonNode?["contentType"]?.ToString() ?? string.Empty;
            if (contentType.StartsWith("application/json", StringComparison.InvariantCultureIgnoreCase))
            {
                var content = jsonNode?["content"]?.ToString() ?? string.Empty;
                if (!string.IsNullOrWhiteSpace(content))
                {
                    json = content;
                    return true;
                }
            }
        }
        catch (JsonException)
        {
            context.Log.LogDebug("Unable to extract JSON from planner response, it is likely not from an OpenAPI skill.");
        }
        catch (InvalidOperationException)
        {
            context.Log.LogDebug("Unable to extract JSON from planner response, it may already be proper JSON.");
        }

        json = string.Empty;
        return false;
    }

    /// <summary>
    /// Try to optimize json from the planner response
    /// based on token limit
    /// </summary>
    private string OptimizeOpenApiSkillJson(string jsonContent, int tokenLimit, Plan plan)
    {
        // Remove all new line characters + leading and trailing white space
        jsonContent = Regex.Replace(jsonContent.Trim(), @"[\n\r]", string.Empty);
        var document = JsonDocument.Parse(jsonContent);
        string lastSkillInvoked = plan.Steps[^1].SkillName;
        string lastSkillFunctionInvoked = plan.Steps[^1].Name;
        bool trimSkillResponse = false;

        // The json will be deserialized based on the response type of the particular operation that was last invoked by the planner
        // The response type can be a custom trimmed down json structure, which is useful in staying within the token limit
        Type skillResponseType = this.GetOpenApiSkillResponseType(ref document, ref lastSkillInvoked, ref lastSkillFunctionInvoked, ref trimSkillResponse);

        if (trimSkillResponse)
        {
            // Deserializing limits the json content to only the fields defined in the respective OpenApiSkill's Model classes
            var skillResponse = JsonSerializer.Deserialize(jsonContent, skillResponseType);
            jsonContent = skillResponse != null ? JsonSerializer.Serialize(skillResponse) : string.Empty;
            document = JsonDocument.Parse(jsonContent);
        }

        int jsonContentTokenCount = TokenUtilities.TokenCount(jsonContent);

        // Return the JSON content if it does not exceed the token limit
        if (jsonContentTokenCount < tokenLimit)
        {
            return jsonContent;
        }

        List<object> itemList = new();

        // Some APIs will return a JSON response with one property key representing an embedded answer.
        // Extract this value for further processing
        string resultsDescriptor = "";

        if (document.RootElement.ValueKind == JsonValueKind.Object)
        {
            int propertyCount = 0;
            foreach (JsonProperty property in document.RootElement.EnumerateObject())
            {
                propertyCount++;
            }

            if (propertyCount == 1)
            {
                // Save property name for result interpolation
                JsonProperty firstProperty = document.RootElement.EnumerateObject().First();
                tokenLimit -= TokenUtilities.TokenCount(firstProperty.Name);
                resultsDescriptor = string.Format(CultureInfo.InvariantCulture, "{0}: ", firstProperty.Name);

                // Extract object to be truncated
                JsonElement value = firstProperty.Value;
                document = JsonDocument.Parse(value.GetRawText());
            }
        }

        // Detail Object
        // To stay within token limits, attempt to truncate the list of properties
        if (document.RootElement.ValueKind == JsonValueKind.Object)
        {
            foreach (JsonProperty property in document.RootElement.EnumerateObject())
            {
                int propertyTokenCount = TokenUtilities.TokenCount(property.ToString());

                if (tokenLimit - propertyTokenCount > 0)
                {
                    itemList.Add(property);
                    tokenLimit -= propertyTokenCount;
                }
                else
                {
                    break;
                }
            }
        }

        // Summary (List) Object
        // To stay within token limits, attempt to truncate the list of results
        if (document.RootElement.ValueKind == JsonValueKind.Array)
        {
            foreach (JsonElement item in document.RootElement.EnumerateArray())
            {
                int itemTokenCount = TokenUtilities.TokenCount(item.ToString());

                if (tokenLimit - itemTokenCount > 0)
                {
                    itemList.Add(item);
                    tokenLimit -= itemTokenCount;
                }
                else
                {
                    break;
                }
            }
        }

        return itemList.Count > 0
            ? string.Format(CultureInfo.InvariantCulture, "{0}{1}", resultsDescriptor, JsonSerializer.Serialize(itemList))
            : string.Format(CultureInfo.InvariantCulture, "JSON response for {0} is too large to be consumed at this time.", lastSkillInvoked);
    }

    private Type GetOpenApiSkillResponseType(ref JsonDocument document, ref string lastSkillInvoked, ref string lastSkillFunctionInvoked, ref bool trimSkillResponse)
    {
        Type skillResponseType = typeof(object); // Use a reasonable default response type

        // Different operations under the skill will return responses as json structures;
        // Prune each operation response according to the most important/contextual fields only to avoid going over the token limit
        // Check what the last skill invoked was and deserialize the JSON content accordingly
        if (string.Equals(lastSkillInvoked, "GitHubPlugin", StringComparison.Ordinal))
        {
            trimSkillResponse = true;
            skillResponseType = this.GetGithubSkillResponseType(ref document);
        }
        else if (string.Equals(lastSkillInvoked, "JiraPlugin", StringComparison.Ordinal))
        {
            trimSkillResponse = true;
            skillResponseType = this.GetJiraPluginResponseType(ref document, ref lastSkillFunctionInvoked);
        }

        return skillResponseType;
    }

    private Type GetGithubSkillResponseType(ref JsonDocument document)
    {
        return document.RootElement.ValueKind == JsonValueKind.Array ? typeof(PullRequest[]) : typeof(PullRequest);
    }

    private Type GetJiraPluginResponseType(ref JsonDocument document, ref string lastSkillFunctionInvoked)
    {
        if (lastSkillFunctionInvoked == "GetIssue")
        {
            return document.RootElement.ValueKind == JsonValueKind.Array ? typeof(IssueResponse[]) : typeof(IssueResponse);
        }

        return typeof(IssueResponse);
    }

    #endregion
}<|MERGE_RESOLUTION|>--- conflicted
+++ resolved
@@ -120,17 +120,12 @@
             // Create a plan and set it in context for approval.
             var contextString = string.Join("\n", context.Variables.Where(v => v.Key != "userIntent").Select(v => $"{v.Key}: {v.Value}"));
             Plan? plan = null;
-<<<<<<< HEAD
             int retriesAvail = 3;
-=======
-            int maxRetries = 1;
->>>>>>> 02c99be1
 
             do
             { // TODO: [Issue #2256] Remove retry logic once Core team stabilizes planner
                 try
                 {
-<<<<<<< HEAD
                     plan = await this._planner.CreatePlanAsync($"Given the following context, accomplish the user intent.\nContext:\n{contextString}\nUser Intent:{userIntent}", context.Log);
                 }
                 catch (Exception e) when (this.IsRetriableError(e))
@@ -140,25 +135,10 @@
                         // PlanningExceptions are limited to one (1) pass as built-in stabilization. MissingFunctionErrors are allowed 3 retries as they are user-allowed skips.
                         retriesAvail = e is PlanningException ? 0 : retriesAvail--;
 
-=======
-                    plan = await this._planner.CreatePlanAsync($"Given the following context, accomplish the user intent.\nContext:\n{contextString}\nUser Intent:{userIntent}");
-                }
-                catch (PlanningException e)
-                when ((e.ErrorCode == PlanningException.ErrorCodes.InvalidPlan
-                        || (e.InnerException as PlanningException)?.ErrorCode == PlanningException.ErrorCodes.InvalidPlan)
-                    && this._planner.PlannerOptions!.AllowRetriesOnInvalidPlans)
-                {
-                    if (maxRetries-- > 0)
-                    {
->>>>>>> 02c99be1
                         // Retry plan creation if LLM returned response that doesn't contain valid plan (invalid XML or JSON).
                         context.Log.LogWarning("Retrying CreatePlan on error: {0}", e.Message);
                         continue;
                     }
-<<<<<<< HEAD
-
-=======
->>>>>>> 02c99be1
                     throw;
                 }
             } while (plan == null);
