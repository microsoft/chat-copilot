﻿// Copyright (c) Microsoft. All rights reserved.

using System;
using System.Globalization;
using System.Linq;
using System.Threading.Tasks;
using Microsoft.Extensions.Logging;
using Microsoft.SemanticKernel;
using Microsoft.SemanticKernel.AI.TextCompletion;
using Microsoft.SemanticKernel.Memory;
using Microsoft.SemanticKernel.Orchestration;
using SemanticKernel.Service.CopilotChat.Extensions;
using SemanticKernel.Service.CopilotChat.Options;

namespace SemanticKernel.Service.CopilotChat.Skills.ChatSkills;

/// <summary>
/// Helper class to extract and create semantic memory from chat history.
/// </summary>
internal static class SemanticChatMemoryExtractor
{
    /// <summary>
    /// Returns the name of the semantic text memory collection that stores chat semantic memory.
    /// </summary>
    /// <param name="chatId">Chat ID that is persistent and unique for the chat session.</param>
    /// <param name="memoryName">Name of the memory category</param>
    internal static string MemoryCollectionName(string chatId, string memoryName) => $"{chatId}-{memoryName}";

    /// <summary>
    /// Extract and save semantic memory.
    /// </summary>
    /// <param name="chatId">The Chat ID.</param>
    /// <param name="kernel">The semantic kernel.</param>
    /// <param name="context">The Semantic Kernel context.</param>
    /// <param name="options">The prompts options.</param>
    internal static async Task ExtractSemanticChatMemoryAsync(
        string chatId,
        IKernel kernel,
        SKContext context,
        PromptsOptions options)
    {
        foreach (var memoryName in options.MemoryMap.Keys)
        {
            try
            {
                var semanticMemory = await ExtractCognitiveMemoryAsync(
                    memoryName,
                    kernel,
                    context,
                    options
                );
                foreach (var item in semanticMemory.Items)
                {
                    await CreateMemoryAsync(item, chatId, kernel.Memory, memoryName, options);
                }
            }
            catch (Exception ex) when (!ex.IsCriticalException())
            {
                // Skip semantic memory extraction for this item if it fails.
                // We cannot rely on the model to response with perfect Json each time.
                context.Log.LogInformation("Unable to extract semantic memory for {0}: {1}. Continuing...", memoryName, ex.Message);
                continue;
            }
        }
    }

    /// <summary>
    /// Extracts the semantic chat memory from the chat session.
    /// </summary>
    /// <param name="memoryName">Name of the memory category</param>
    /// <param name="kernel">The semantic kernel.</param>
    /// <param name="context">The SKContext</param>
    /// <param name="options">The prompts options.</param>
    /// <returns>A SemanticChatMemory object.</returns>
    internal static async Task<SemanticChatMemory> ExtractCognitiveMemoryAsync(
        string memoryName,
        IKernel kernel,
        SKContext context,
        PromptsOptions options)
    {
        if (!options.MemoryMap.TryGetValue(memoryName, out var memoryPrompt))
        {
            throw new ArgumentException($"Memory name {memoryName} is not supported.");
        }

        // Token limit for chat history
        var tokenLimit = options.CompletionTokenLimit;
        var remainingToken =
            tokenLimit -
            options.ResponseTokenLimit -
            Utilities.TokenCount(memoryPrompt); ;

        var memoryExtractionContext = context.Clone();
        memoryExtractionContext.Variables.Set("tokenLimit", remainingToken.ToString(new NumberFormatInfo()));
        memoryExtractionContext.Variables.Set("memoryName", memoryName);
        memoryExtractionContext.Variables.Set("format", options.MemoryFormat);
        memoryExtractionContext.Variables.Set("knowledgeCutoff", options.KnowledgeCutoffDate);

        var completionFunction = kernel.CreateSemanticFunction(memoryPrompt);
        var result = await completionFunction.InvokeAsync(
            context: memoryExtractionContext,
            settings: CreateMemoryExtractionSettings(options)
        );

        SemanticChatMemory memory = SemanticChatMemory.FromJson(result.ToString());
        return memory;
    }

    /// <summary>
    /// Create a memory item in the memory collection.
    /// If there is already a memory item that has a high similarity score with the new item, it will be skipped.
    /// </summary>
    /// <param name="item">A SemanticChatMemoryItem instance</param>
    /// <param name="chatId">The ID of the chat the memories belong to</param>
    /// <param name="context">The context that contains the memory</param>
    /// <param name="memoryName">Name of the memory</param>
    /// <param name="options">The prompts options.</param>
    internal static async Task CreateMemoryAsync(
        SemanticChatMemoryItem item,
        string chatId,
        ISemanticTextMemory semanticTextMemory,
        string memoryName,
        PromptsOptions options)
    {
        var memoryCollectionName = SemanticChatMemoryExtractor.MemoryCollectionName(chatId, memoryName);

<<<<<<< HEAD
        var memories = await semanticTextMemory.SearchAsync(
                collection: memoryCollectionName,
                query: item.ToFormattedString(),
                limit: 1,
                minRelevanceScore: options.SemanticMemoryMinRelevance
=======
        // Search if there is already a memory item that has a high similarity score with the new item.
        var memories = await context.Memory.SearchAsync(
                collection: memoryCollectionName,
                query: item.ToFormattedString(),
                limit: 1,
                minRelevanceScore: options.SemanticMemoryRelevanceUpper,
                cancellationToken: context.CancellationToken
>>>>>>> d76ab3e6
            )
            .ToListAsync()
            .ConfigureAwait(false);

        if (memories.Count == 0)
        {
            await semanticTextMemory.SaveInformationAsync(
                collection: memoryCollectionName,
                text: item.ToFormattedString(),
                id: Guid.NewGuid().ToString(),
                description: memoryName
            );
        }
    }

    /// <summary>
    /// Create a completion settings object for chat response. Parameters are read from the PromptSettings class.
    /// </summary>
    private static CompleteRequestSettings CreateMemoryExtractionSettings(PromptsOptions options)
    {
        var completionSettings = new CompleteRequestSettings
        {
            MaxTokens = options.ResponseTokenLimit,
            Temperature = options.ResponseTemperature,
            TopP = options.ResponseTopP,
            FrequencyPenalty = options.ResponseFrequencyPenalty,
            PresencePenalty = options.ResponsePresencePenalty
        };

        return completionSettings;
    }
}<|MERGE_RESOLUTION|>--- conflicted
+++ resolved
@@ -124,21 +124,12 @@
     {
         var memoryCollectionName = SemanticChatMemoryExtractor.MemoryCollectionName(chatId, memoryName);
 
-<<<<<<< HEAD
-        var memories = await semanticTextMemory.SearchAsync(
-                collection: memoryCollectionName,
-                query: item.ToFormattedString(),
-                limit: 1,
-                minRelevanceScore: options.SemanticMemoryMinRelevance
-=======
         // Search if there is already a memory item that has a high similarity score with the new item.
         var memories = await context.Memory.SearchAsync(
                 collection: memoryCollectionName,
                 query: item.ToFormattedString(),
                 limit: 1,
-                minRelevanceScore: options.SemanticMemoryRelevanceUpper,
-                cancellationToken: context.CancellationToken
->>>>>>> d76ab3e6
+                minRelevanceScore: options.SemanticMemoryRelevanceUpper
             )
             .ToListAsync()
             .ConfigureAwait(false);
