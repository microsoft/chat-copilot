--- conflicted
+++ resolved
@@ -1,10 +1,6 @@
 ﻿//Copyright (c) Microsoft. All rights reserved.
 
-<<<<<<< HEAD
-using Microsoft.SemanticKernel.Connectors.AI.OpenAI.Tokenizers;
-=======
 using Microsoft.SemanticKernel.Orchestration;
->>>>>>> 6aefee85
 
 namespace SemanticKernel.Service.CopilotChat.Skills;
 
@@ -14,11 +10,6 @@
 internal static class Utilities
 {
     /// <summary>
-<<<<<<< HEAD
-    /// Calculate the number of tokens in a string.
-    /// </summary>
-    internal static int TokenCount(string text) => GPT3Tokenizer.Encode(text).Count;
-=======
     /// Creates a new context with a clone of the variables from the given context.
     /// This is useful when you want to modify the variables in a context without
     /// affecting the original context.
@@ -32,5 +23,4 @@
             context.Skills,
             context.Log,
             context.CancellationToken);
->>>>>>> 6aefee85
 }