--- conflicted
+++ resolved
@@ -124,11 +124,7 @@
     /// <returns>The sanitized input.</returns>
     private string SanitizeLogInput(string input)
     {
-<<<<<<< HEAD
-        return input.Replace(Environment.NewLine, "", StringComparison.OrdinalIgnoreCase);
-=======
         return input.Replace(Environment.NewLine, "", StringComparison.Ordinal);
->>>>>>> 07f2fb09
     }
 
     # endregion
