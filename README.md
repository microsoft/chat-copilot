# Chat Copilot Sample Application

This sample allows you to build your own integrated large language model (LLM) chat copilot. The sample is built on Microsoft Semantic Kernel and has two components: a frontend [React web app](./webapp/) and a backend [.NET web API service](./webapi/).

These quick-start instructions run the sample locally. To deploy the sample to Azure, please view [Deploying Chat Copilot](./scripts/deploy/README.md).

> **IMPORTANT:** This sample is for educational purposes only and is not recommended for production deployments.

> **IMPORTANT:** Each chat interaction will call Azure OpenAI/OpenAI which will use tokens that you may be billed for.

![ChatCopilot](https://github.com/microsoft/chat-copilot/assets/64985898/4b5b4ddd-0ba5-4da1-9769-1bc4a74f1996)

# Requirements

You will need the following items to run the sample:

- [.NET 7.0 SDK](https://dotnet.microsoft.com/download/dotnet/7.0) _(via Setup script)_
- [Node.js](https://nodejs.org/en/download) _(via Setup script)_
- [Yarn](https://classic.yarnpkg.com/docs/install) _(via Setup script)_
- AI Service

| AI Service   | Requirement                                                                                                                                                                                                                                                                                                                                                                                                                                                                                                                                                                                                                             |
| ------------ | --------------------------------------------------------------------------------------------------------------------------------------------------------------------------------------------------------------------------------------------------------------------------------------------------------------------------------------------------------------------------------------------------------------------------------------------------------------------------------------------------------------------------------------------------------------------------------------------------------------------------------------- |
| Azure OpenAI | - [Access](https://aka.ms/oai/access)<br>- [Resource](https://learn.microsoft.com/azure/ai-services/openai/how-to/create-resource?pivots=web-portal#create-a-resource)<br>- [Deployed models](https://learn.microsoft.com/azure/ai-services/openai/how-to/create-resource?pivots=web-portal#deploy-a-model) (`gpt-35-turbo` and `text-embedding-ada-002`) <br>- [Endpoint](https://learn.microsoft.com/azure/ai-services/openai/tutorials/embeddings?tabs=command-line#retrieve-key-and-endpoint)<br>- [API key](https://learn.microsoft.com/azure/ai-services/openai/tutorials/embeddings?tabs=command-line#retrieve-key-and-endpoint) |
| OpenAI       | - [Account](https://platform.openai.com)<br>- [API key](https://platform.openai.com/account/api-keys)                                                                                                                                                                                                                                                                                                                                                                                                                                                                                                                                   |

# Instructions
<<<<<<< HEAD
=======

## Register an application

1. Follow [these instructions](https://learn.microsoft.com/azure/active-directory/develop/quickstart-register-app) and use the values below:
   - `Supported account types`: "_Accounts in any organizational directory (Any Azure AD directory - Multitenant) and personal Microsoft accounts (e.g. Skype, Xbox)_"
   - `Redirect URI (optional)`: _Single-page application (SPA)_ and use _http://localhost:3000_.
2. Take note of the `Application (client) ID`. Chat Copilot will use this ID for authentication.
>>>>>>> 2913d1d1

## Windows

1. Open PowerShell as an administrator.
2. Setup your environment.

   ```powershell
   cd <path to chat-copilot>\scripts\
   .\Install.ps1
   ```

   > NOTE: This script will install `Chocolatey`, `dotnet-7.0-sdk`, `nodejs`, and `yarn`.

3. Configure Chat Copilot.
<<<<<<< HEAD
  
    ```powershell
    .\Configure.ps1 -AIService {AI_SERVICE} -APIKey {API_KEY} -Endpoint {AZURE_OPENAI_ENDPOINT}
    ```

    - `AI_SERVICE`: `AzureOpenAI` or `OpenAI`.
    - `API_KEY`: The `API key` for Azure OpenAI or for OpenAI.
    - `AZURE_OPENAI_ENDPOINT`: The Azure OpenAI resource `Endpoint` address. Omit `-Endpoint` if using OpenAI.
=======

   ```powershell
   .\Configure.ps1 -AIService {AI_SERVICE} -APIKey {API_KEY} -Endpoint {AZURE_OPENAI_ENDPOINT} -ClientId {AZURE_APPLICATION_ID}
   ```

   - `AI_SERVICE`: `AzureOpenAI` or `OpenAI`.
   - `API_KEY`: The `API key` for Azure OpenAI or for OpenAI.
   - `AZURE_OPENAI_ENDPOINT`: The Azure OpenAI resource `Endpoint` address. Omit `-Endpoint` if using OpenAI.
   - `AZURE_APPLICATION_ID`: The `Application (client) ID` associated with the registered application.

   - (Optional): To set a specific Tenant Id, use the parameter:
>>>>>>> 2913d1d1

     ```powershell
     -TenantId {TENANT_ID}
     ```

   - > **IMPORTANT:** For `AzureOpenAI`, if you deployed models `gpt-35-turbo` and `text-embedding-ada-002` with custom names (instead of each own's given name), also use the parameters:

     ```powershell
     -CompletionModel {DEPLOYMENT_NAME} -EmbeddingModel {DEPLOYMENT_NAME} -PlannerModel {DEPLOYMENT_NAME}
     ```

4. Run Chat Copilot locally. This step starts both the backend API and frontend application.

   ```powershell
   .\Start.ps1
   ```

   It may take a few minutes for Yarn packages to install on the first run.

   > NOTE: Confirm pop-ups are not blocked and you are logged in with the same account used to register the application.

## Linux/macOS

1. Open Bash as an administrator.
2. Configure environment.

   ```bash
   cd <path to chat-copilot>/scripts/
   chmod +x *.sh
   ```

   **Ubuntu/Debian Linux**

   ```bash
   ./Install-apt.sh
   ```

   > NOTE: This script uses `apt` to install `dotnet-sdk-7.0`, `nodejs`, and `yarn`.

   **macOS**

   ```bash
   ./Install-brew.sh
   ```

   > NOTE: This script uses `homebrew` to install `dotnet-sdk`, `nodejs`, and `yarn`.

3. Configure Chat Copilot.

<<<<<<< HEAD
    ```bash
    ./Configure.sh --aiservice {AI_SERVICE} --apikey {API_KEY} --endpoint {AZURE_OPENAI_ENDPOINT}
    ```

    - `AI_SERVICE`: `AzureOpenAI` or `OpenAI`.
    - `API_KEY`: The `API key` for Azure OpenAI or for OpenAI.
    - `AZURE_OPENAI_ENDPOINT`: The Azure OpenAI resource `Endpoint` address. Omit `--endpoint` if using OpenAI.
=======
   ```bash
   ./Configure.sh --aiservice {AI_SERVICE} --apikey {API_KEY} --endpoint {AZURE_OPENAI_ENDPOINT} --clientid {AZURE_APPLICATION_ID}
   ```

   - `AI_SERVICE`: `AzureOpenAI` or `OpenAI`.
   - `API_KEY`: The `API key` for Azure OpenAI or for OpenAI.
   - `AZURE_OPENAI_ENDPOINT`: The Azure OpenAI resource `Endpoint` address. Omit `--endpoint` if using OpenAI.
   - `AZURE_APPLICATION_ID`: The `Application (client) ID` associated with the registered application.

   - (Optional): To set a specific Tenant Id, use the parameter:

     ```bash
     --tenantid {TENANT_ID}
     ```
>>>>>>> 2913d1d1

   - > **IMPORTANT:** For `AzureOpenAI`, if you deployed models `gpt-35-turbo` and `text-embedding-ada-002` with custom names (instead of each own's given name), also use the parameters:

     ```bash
     --completionmodel {DEPLOYMENT_NAME} --embeddingmodel {DEPLOYMENT_NAME} --plannermodel {DEPLOYMENT_NAME}
     ```

4. Run Chat Copilot locally. This step starts both the backend API and frontend application.

   ```bash
   ./Start.sh
   ```

   It may take a few minutes for Yarn packages to install on the first run.

   > NOTE: Confirm pop-ups are not blocked and you are logged in with the same account used to register the application.

## (Optional) Enable backend authentication via Azure AD

By default, Chat Copilot runs locally without authentication, using a guest user profile. If you want to enable authentication with Azure Active Directory, follow the steps below.

<<<<<<< HEAD
### Requirements

- [Azure account](https://azure.microsoft.com/free)
- [Azure AD Tenant](https://learn.microsoft.com/azure/active-directory/develop/quickstart-create-new-tenant)

### Instructions

1. Create an [application registration](https://learn.microsoft.com/azure/active-directory/develop/quickstart-register-app) for the frontend web app, using the values below
    - `Supported account types`: "_Accounts in any organizational directory (Any Azure AD directory - Multitenant) and personal Microsoft accounts (e.g. Skype, Xbox)_" 
    - `Redirect URI (optional)`: _Single-page application (SPA)_ and use _http://localhost:3000_.
=======
1. Ensure you created the required application registration mentioned in [Start the WebApp FrontEnd application](#start-the-webapp-frontend-application)
2. Create a second application registration to represent the web api

   > For more details on creating an application registration, go [here](https://learn.microsoft.com/en-us/azure/active-directory/develop/quickstart-register-app).
>>>>>>> 2913d1d1


<<<<<<< HEAD
2. Create a second [application registration](https://learn.microsoft.com/azure/active-directory/develop/quickstart-register-app) for the backend web api, using the values below:
    - `Supported account types`: "_Accounts in any organizational directory (Any Azure AD directory - Multitenant) and personal Microsoft accounts (e.g. Skype, Xbox)_" 
    - Do **not** configure a `Redirect URI (optional)`

> Take note of the `Application (client) ID` for both app registrations as you will need them in future steps.
=======
   2. As _Supported account type_ choose `Accounts in any organizational directory and personal Microsoft Accounts`

   3. Do not configure a _Redirect Uri_
>>>>>>> 2913d1d1

3. Expose an API within the second app registration

   1. Select _Expose an API_ from the menu

   2. Add an _Application ID URI_

      1. This will generate an `api://` URI with a generated for you

      2. Click _Save_ to store the generated URI

   3. Add a scope for `access_as_user`

      1. Click _Add scope_

      2. Set _Scope name_ to `access_as_user`

      3. Set _Who can consent_ to _Admins and users_

      4. Set _Admin consent display name_ and _User consent display name_ to `Access copilot chat as a user`

      5. Set _Admin consent description_ and _User consent description_ to `Allows the accesses to the Copilot chat web API as a user`

4. Add permissions to web app frontend to access web api as user

   1. Open app registration for web app frontend

   2. Go to _API Permissions_

   3. Click _Add a permission_

   4. Select the tab _My APIs_

   5. Choose the app registration representing the web api backend

   6. Select permissions `access_as_user`

   7. Click _Add permissions_

<<<<<<< HEAD
5. Run the Configure script with additional parameters to set up authentication.

    **Powershell**
=======
5. Update frontend web app configuration

   1. Open _.env_ file
>>>>>>> 2913d1d1

    ```powershell
    .\Configure.ps1 -AiService {AI_SERVICE} -APIKey {API_KEY} -Endpoint {AZURE_OPENAI_ENDPOINT} -FrontendClientId {FRONTEND_CLIENT_ID} -BackendClientId {BACKEND_CLIENT_ID} -TenantId {TENANT_ID} -Instance {AZURE_AD_INSTANCE}
    ```

<<<<<<< HEAD
    **Bash**
    ```bash
    ./Configure.sh --aiservice {AI_SERVICE} --apikey {API_KEY} --endpoint {AZURE_OPENAI_ENDPOINT} --frontend-clientid {FRONTEND_APPLICATION_ID} --backend-clientid {BACKEND_APPLICATION_ID} --tenantid {TENANT_ID} --instance {AZURE_AD_INSTANCE}
    ```
=======
6. Update backend web api configuration

   1. Open _appsettings.json_
>>>>>>> 2913d1d1

    - `AI_SERVICE`: `AzureOpenAI` or `OpenAI`.
    - `API_KEY`: The `API key` for Azure OpenAI or for OpenAI.
    - `AZURE_OPENAI_ENDPOINT`: The Azure OpenAI resource `Endpoint` address. Omit `-Endpoint` if using OpenAI.
    - `FRONTEND_APPLICATION_ID`: The `Application (client) ID` associated with the application registration for the frontend.
    - `BACKEND_APPLICATION_ID`: The `Application (client) ID` associated with the application registration for the backend.
    - `TENANT_ID` : Your Azure AD tenant ID
    - `AZURE_AD_INSTANCE` _(optional)_: The Azure AD cloud instance for the authenticating users. Defaults to `https://login.microsoftonline.com/`.

6. Run Chat Copilot locally. This step starts both the backend API and frontend application.

    **Powershell**

    ```powershell
    .\Start.ps1
    ```

    **Bash**

    ```bash
    ./Start.sh
     ```

# Troubleshooting

1. **_Issue:_** Unable to load chats.

   _Details_: interaction*in_progress: Interaction is currently in progress.*

   _Explanation_: The WebApp can display this error when the application is configured for a different AAD tenant from the browser, (e.g., personal/MSA account vs work/school account).

   _Solution_: Either use a private/incognito browser tab or clear your browser credentials/cookies. Confirm you are logged in with the same account used to register the application.

2. **_Issue:_**: Challenges using text completion models, such as `text-davinci-003`

   _Solution_: For OpenAI, see [model endpoint compatibility](https://platform.openai.com/docs/models/model-endpoint-compatibility) for
   the complete list of current models supporting chat completions. For Azure OpenAI, see [model summary table and region availability](https://learn.microsoft.com/azure/ai-services/openai/concepts/models#model-summary-table-and-region-availability).

3. **_Issue:_** Localhost SSL certificate errors / CORS errors

   ![Cert-Issue](https://github.com/microsoft/chat-copilot/assets/64985898/e9072af1-e43c-472d-bebc-d0082d0c9180)

   _Explanation_: Your browser may be blocking the frontend access to the backend while waiting for your permission to connect.

   _Solution_:

   1. Confirm the backend service is running. Open a web browser and navigate to `https://localhost:40443/healthz`
      - You should see a confirmation message: `Healthy`
      - If your browser asks you to acknowledge the risks of visiting an insecure website, you must acknowledge this before the frontend can connect to the backend server.
   2. Navigate to `http://localhost:3000` or refresh the page to use the Chat Copilot application.

4. **_Issue:_** Yarn is not working.

   _Explanation_: You may have the wrong Yarn version installed such as v2.x+.

   _Solution_: Use the classic version.

   ```bash
   npm install -g yarn
   yarn set version classic
   ```

5. **_Issue:_** Missing `/usr/share/dotnet/host/fxr` folder.

   _Details_: "A fatal error occurred. The folder [/usr/share/dotnet/host/fxr] does not exist" when running dotnet commands on Linux.

   _Explanation_: When .NET (Core) was first released for Linux, it was not yet available in the official Ubuntu repo. So instead, many of us added the Microsoft APT repo in order to install it. Now, the packages are part of the Ubuntu repo, and they are conflicting with the Microsoft packages. This error is a result of mixed packages. ([Source: StackOverflow](https://stackoverflow.com/questions/73753672/a-fatal-error-occurred-the-folder-usr-share-dotnet-host-fxr-does-not-exist))

   _Solution_:

   ```bash
   # Remove all existing packages to get to a clean state:
   sudo apt remove --assume-yes dotnet*;
   sudo apt remove --assume-yes aspnetcore*;
   sudo apt remove --assume-yes netstandard*;

   # Set the Microsoft package provider priority
   echo -e "Package: *\nPin: origin \"packages.microsoft.com\"\nPin-Priority: 1001" | sudo tee /etc/apt/preferences.d/99microsoft-dotnet.pref;

   # Update and install dotnet
   sudo apt update;
   sudo apt install --assume-yes dotnet-sdk-7.0;
   ```<|MERGE_RESOLUTION|>--- conflicted
+++ resolved
@@ -25,16 +25,6 @@
 | OpenAI       | - [Account](https://platform.openai.com)<br>- [API key](https://platform.openai.com/account/api-keys)                                                                                                                                                                                                                                                                                                                                                                                                                                                                                                                                   |
 
 # Instructions
-<<<<<<< HEAD
-=======
-
-## Register an application
-
-1. Follow [these instructions](https://learn.microsoft.com/azure/active-directory/develop/quickstart-register-app) and use the values below:
-   - `Supported account types`: "_Accounts in any organizational directory (Any Azure AD directory - Multitenant) and personal Microsoft accounts (e.g. Skype, Xbox)_"
-   - `Redirect URI (optional)`: _Single-page application (SPA)_ and use _http://localhost:3000_.
-2. Take note of the `Application (client) ID`. Chat Copilot will use this ID for authentication.
->>>>>>> 2913d1d1
 
 ## Windows
 
@@ -49,32 +39,14 @@
    > NOTE: This script will install `Chocolatey`, `dotnet-7.0-sdk`, `nodejs`, and `yarn`.
 
 3. Configure Chat Copilot.
-<<<<<<< HEAD
-  
-    ```powershell
-    .\Configure.ps1 -AIService {AI_SERVICE} -APIKey {API_KEY} -Endpoint {AZURE_OPENAI_ENDPOINT}
-    ```
-
-    - `AI_SERVICE`: `AzureOpenAI` or `OpenAI`.
-    - `API_KEY`: The `API key` for Azure OpenAI or for OpenAI.
-    - `AZURE_OPENAI_ENDPOINT`: The Azure OpenAI resource `Endpoint` address. Omit `-Endpoint` if using OpenAI.
-=======
 
    ```powershell
-   .\Configure.ps1 -AIService {AI_SERVICE} -APIKey {API_KEY} -Endpoint {AZURE_OPENAI_ENDPOINT} -ClientId {AZURE_APPLICATION_ID}
+   .\Configure.ps1 -AIService {AI_SERVICE} -APIKey {API_KEY} -Endpoint {AZURE_OPENAI_ENDPOINT}
    ```
 
    - `AI_SERVICE`: `AzureOpenAI` or `OpenAI`.
    - `API_KEY`: The `API key` for Azure OpenAI or for OpenAI.
    - `AZURE_OPENAI_ENDPOINT`: The Azure OpenAI resource `Endpoint` address. Omit `-Endpoint` if using OpenAI.
-   - `AZURE_APPLICATION_ID`: The `Application (client) ID` associated with the registered application.
-
-   - (Optional): To set a specific Tenant Id, use the parameter:
->>>>>>> 2913d1d1
-
-     ```powershell
-     -TenantId {TENANT_ID}
-     ```
 
    - > **IMPORTANT:** For `AzureOpenAI`, if you deployed models `gpt-35-turbo` and `text-embedding-ada-002` with custom names (instead of each own's given name), also use the parameters:
 
@@ -120,30 +92,14 @@
 
 3. Configure Chat Copilot.
 
-<<<<<<< HEAD
-    ```bash
-    ./Configure.sh --aiservice {AI_SERVICE} --apikey {API_KEY} --endpoint {AZURE_OPENAI_ENDPOINT}
-    ```
-
-    - `AI_SERVICE`: `AzureOpenAI` or `OpenAI`.
-    - `API_KEY`: The `API key` for Azure OpenAI or for OpenAI.
-    - `AZURE_OPENAI_ENDPOINT`: The Azure OpenAI resource `Endpoint` address. Omit `--endpoint` if using OpenAI.
-=======
-   ```bash
-   ./Configure.sh --aiservice {AI_SERVICE} --apikey {API_KEY} --endpoint {AZURE_OPENAI_ENDPOINT} --clientid {AZURE_APPLICATION_ID}
+   ```bash
+   ./Configure.sh --aiservice {AI_SERVICE} --apikey {API_KEY} --endpoint {AZURE_OPENAI_ENDPOINT}
    ```
 
    - `AI_SERVICE`: `AzureOpenAI` or `OpenAI`.
    - `API_KEY`: The `API key` for Azure OpenAI or for OpenAI.
    - `AZURE_OPENAI_ENDPOINT`: The Azure OpenAI resource `Endpoint` address. Omit `--endpoint` if using OpenAI.
-   - `AZURE_APPLICATION_ID`: The `Application (client) ID` associated with the registered application.
-
-   - (Optional): To set a specific Tenant Id, use the parameter:
-
-     ```bash
-     --tenantid {TENANT_ID}
-     ```
->>>>>>> 2913d1d1
+
 
    - > **IMPORTANT:** For `AzureOpenAI`, if you deployed models `gpt-35-turbo` and `text-embedding-ada-002` with custom names (instead of each own's given name), also use the parameters:
 
@@ -165,7 +121,6 @@
 
 By default, Chat Copilot runs locally without authentication, using a guest user profile. If you want to enable authentication with Azure Active Directory, follow the steps below.
 
-<<<<<<< HEAD
 ### Requirements
 
 - [Azure account](https://azure.microsoft.com/free)
@@ -176,25 +131,13 @@
 1. Create an [application registration](https://learn.microsoft.com/azure/active-directory/develop/quickstart-register-app) for the frontend web app, using the values below
     - `Supported account types`: "_Accounts in any organizational directory (Any Azure AD directory - Multitenant) and personal Microsoft accounts (e.g. Skype, Xbox)_" 
     - `Redirect URI (optional)`: _Single-page application (SPA)_ and use _http://localhost:3000_.
-=======
-1. Ensure you created the required application registration mentioned in [Start the WebApp FrontEnd application](#start-the-webapp-frontend-application)
-2. Create a second application registration to represent the web api
-
-   > For more details on creating an application registration, go [here](https://learn.microsoft.com/en-us/azure/active-directory/develop/quickstart-register-app).
->>>>>>> 2913d1d1
-
-
-<<<<<<< HEAD
+
+
 2. Create a second [application registration](https://learn.microsoft.com/azure/active-directory/develop/quickstart-register-app) for the backend web api, using the values below:
     - `Supported account types`: "_Accounts in any organizational directory (Any Azure AD directory - Multitenant) and personal Microsoft accounts (e.g. Skype, Xbox)_" 
     - Do **not** configure a `Redirect URI (optional)`
 
 > Take note of the `Application (client) ID` for both app registrations as you will need them in future steps.
-=======
-   2. As _Supported account type_ choose `Accounts in any organizational directory and personal Microsoft Accounts`
-
-   3. Do not configure a _Redirect Uri_
->>>>>>> 2913d1d1
 
 3. Expose an API within the second app registration
 
@@ -234,30 +177,18 @@
 
    7. Click _Add permissions_
 
-<<<<<<< HEAD
 5. Run the Configure script with additional parameters to set up authentication.
 
     **Powershell**
-=======
-5. Update frontend web app configuration
-
-   1. Open _.env_ file
->>>>>>> 2913d1d1
 
     ```powershell
     .\Configure.ps1 -AiService {AI_SERVICE} -APIKey {API_KEY} -Endpoint {AZURE_OPENAI_ENDPOINT} -FrontendClientId {FRONTEND_CLIENT_ID} -BackendClientId {BACKEND_CLIENT_ID} -TenantId {TENANT_ID} -Instance {AZURE_AD_INSTANCE}
     ```
 
-<<<<<<< HEAD
     **Bash**
     ```bash
     ./Configure.sh --aiservice {AI_SERVICE} --apikey {API_KEY} --endpoint {AZURE_OPENAI_ENDPOINT} --frontend-clientid {FRONTEND_APPLICATION_ID} --backend-clientid {BACKEND_APPLICATION_ID} --tenantid {TENANT_ID} --instance {AZURE_AD_INSTANCE}
     ```
-=======
-6. Update backend web api configuration
-
-   1. Open _appsettings.json_
->>>>>>> 2913d1d1
 
     - `AI_SERVICE`: `AzureOpenAI` or `OpenAI`.
     - `API_KEY`: The `API key` for Azure OpenAI or for OpenAI.
