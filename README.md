--- conflicted
+++ resolved
@@ -55,54 +55,11 @@
 
 4. Run Chat Copilot locally. This step starts both the backend API and frontend application.
     
-<<<<<<< HEAD
-    4. Verify the back-end server is responding, open a web browser and navigate to `https://localhost:40443/healthz`
-       > The first time accessing the probe you may get a warning saying that there is a problem with website's certificate.
-         Select the option to accept/continue - this is expected when running a service on `localhost`
-         It is important to do this, as your browser may need to accept the certificate before allowing the frontend to communicate with the backend.
-
-      > You may also need to acknowledge the Windows Defender Firewall, and allow the app to communicate over private or public networks as appropriate.
-
-## Start the WebApp FrontEnd application
-
-1. Build and start the front-end application
-   1. You will need an Azure Active Directory (AAD) application registration. 
-      > For more details on creating an application registration, go [here](https://learn.microsoft.com/en-us/azure/active-directory/develop/quickstart-register-app).
-      - Select `Single-page application (SPA)` as platform type, and set the Web redirect URI to `http://localhost:3000`
-      - Select `Accounts in any organizational directory and personal Microsoft Accounts` as supported account types for this sample.
-      - Make a note of the `Application (client) ID` from the Azure Portal, we will use of it later.
-
-   2. Open a terminal and navigate to `webapp/` Copy `.env.example` into a new
-      file `.env` and update the `REACT_APP_AAD_CLIENT_ID` with the AAD application (Client) ID created above.
-      For example:
-      ```bash
-      REACT_APP_BACKEND_URI=https://localhost:40443/
-      REACT_APP_AAD_CLIENT_ID={Your Application (client) ID}
-      REACT_APP_AAD_AUTHORITY=https://login.microsoftonline.com/common
-      ```
-      > For more detail on AAD authorities, see [Client Application Configuration Authorities](https://learn.microsoft.com/en-us/azure/active-directory/develop/msal-client-application-configuration#authority).
-
-
-   3. To build and run the front-end application, open a terminal and navigate to `webapp/` if not already, then run:
-      ```bash
-      yarn install
-      yarn start
-      ```
-      > To run the WebApp with HTTPs, see [How to use HTTPS for local development](./webapp/README.md#how-to-use-https-for-local-development).
-
-   4. With the back end and front end running, your web browser should automatically launch and navigate to `http://localhost:3000`
-      > The first time running the front-end application may take a minute or so to start.
-   
-   5. Sign in with a Microsoft personal account or a "Work or School" account.
-   
-   6. Consent permission for the application to read your profile information (i.e., your name).
-=======
     ```powershell
     .\Start.ps1 
     ```
 
     > **IMPORTANT:** Confirm pop-ups are not bocked and you are logged in with the same account used to register the application.
->>>>>>> f2d0bbe3
     
     > **NOTE:** It may take a few minutes for Yarn packages to install on the first run.
 
