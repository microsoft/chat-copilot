# Chat Copilot Sample Application

This sample allows you to build your own integrated large language model (LLM) chat copilot. The sample is built on Microsoft Semantic Kernel and has two applications: a front-end web UI app and a back-end API server. 

These quick-start instructions run the sample locally. To deploy the sample to Azure, please view [Deploying Chat Copilot](https://github.com/microsoft/chat-copilot/deploy/README.md).

> **IMPORTANT:** This sample is for educational purposes only and is not recommended for production deployments.

> **IMPORTANT:** Each chat interaction will call Azure OpenAI/OpenAI which will use tokens that you may be billed for.

<<<<<<< HEAD
<img src="images/UI-Sample.png" alt="Chat Copilot UI" width="800"/>
=======
![UI-Sample](https://github.com/microsoft/chat-copilot/assets/52973358/4e2d926c-597d-4e03-8be7-ea277aa7e54d)
>>>>>>> 02c99be1

# Requirements
You will need the following items to run the sample:

**Frontend App -** The web UI application will run on Azure.

- [Azure account](https://azure.microsoft.com/free)
- [Azure AD Tenant](https://learn.microsoft.com/azure/active-directory/develop/quickstart-create-new-tenant)
- [Registered application](https://learn.microsoft.com/azure/active-directory/develop/quickstart-register-app#register-an-application)
    - Under `Supported account types`: Select "_Accounts in any organizational directory (Any Azure AD directory - Multitenant) and personal Microsoft accounts (e.g. Skype, Xbox)_" 
    - Under `Redirect URI (optional)`: Select `Single-page application (SPA)` and set the URI to `http://localhost:3000`.
- [Application (client) ID](https://learn.microsoft.com/azure/active-directory/develop/quickstart-register-app#register-an-application)

**Backend API -** Requirements depend on your AI Service choice.

| AI Service   | Item                                                                                                                                                                                                                                                                                                                                                                                                                                                                                                                                                                                                                                                |
| ------------ | --------------------------------------------------------------------------------------------------------------------------------------------------------------------------------------------------------------------------------------------------------------------------------------------------------------------------------------------------------------------------------------------------------------------------------------------------------------------------------------------------------------------------------------------------------------------------------------------------------------------------------------------------- |
| Azure OpenAI | - [Access](https://aka.ms/oai/access)<br>- [Resource](https://learn.microsoft.com/azure/ai-services/openai/how-to/create-resource?pivots=web-portal#create-a-resource)<br>- [Deployed model](https://learn.microsoft.com/azure/ai-services/openai/how-to/create-resource?pivots=web-portal#deploy-a-model) (`gpt-35-turbo`) <br>- [Endpoint](https://learn.microsoft.com/azure/ai-services/openai/tutorials/embeddings?tabs=command-line#retrieve-key-and-endpoint) (e.g., `http://contoso.openai.azure.com`)<br>- [API key](https://learn.microsoft.com/azure/ai-services/openai/tutorials/embeddings?tabs=command-line#retrieve-key-and-endpoint) |
| OpenAI       | - [Account](https://platform.openai.com)<br>- [API key](https://platform.openai.com/account/api-keys)                                                                                                                                                                                                                                                                                                                                                                                                                                                                                                                                               |


# Setup Instructions
## Windows
1. Open PowerShell as an administrator.
2. Configure environment.

    ```powershell
    cd <path to chat-copilot>\scripts\
    .\Install.ps1
    ```

    > NOTE: This script will install `Chocolatey`, `dotnet-7.0-sdk`, `nodejs`, and `yarn`.

3. Configure Chat Copilot.
  
      ```powershell
    .\Configure.ps1 -AIService {AI_SERVICE} -APIKey {API_KEY} -Endpoint {AZURE_OPENAI_ENDPOINT} -ClientId {AZURE_APPLICATION_ID} 
    ```

    - `AI_SERVICE`: `AzureOpenAI` or `OpenAI`.
    - `API_KEY`: The `API key` for Azure OpenAI or for OpenAI.
    - `AZURE_OPENAI_ENDPOINT`: The Azure OpenAI resource `Endpoint` address. Omit `-Endpoint` if using OpenAI.
    - `AZURE_APPLICATION_ID`: The `Application (client) ID` associated with the registered application.

4. Run Chat Copilot locally. This step starts both the backend API and frontend application.
    
    ```powershell
    .\Start.ps1 
    ```

    > **IMPORTANT:** Confirm pop-ups are not bocked and you are logged in with the same account used to register the application.
    
    > **NOTE** It may take a few minutes for Yarn packages to install on the first run.

## Debian/Ubuntu Linux
1. Open Bash as an administrator.
2. Configure environment.
  
    ```bash
    cd <path to chat-copilot>/scripts/
    chmod +x *.sh

    ./Install-apt.sh
    ```

    > NOTE: This script uses `apt` to install `dotnet-sdk-7.0`, `nodejs`, and `yarn`.

3. Configure Chat Copilot.

    ```bash
    ./Configure.sh --aiservice {AI_SERVICE} --apikey {API_KEY} --endpoint {AZURE_OPENAI_ENDPOINT} --clientid {AZURE_APPLICATION_ID} 
    ```

    - `AI_SERVICE`: `AzureOpenAI` or `OpenAI`.
    - `API_KEY`: The `API key` for Azure OpenAI or for OpenAI.
    - `AZURE_OPENAI_ENDPOINT`: The Azure OpenAI resource `Endpoint` address. Omit `--endpoint` if using OpenAI.
    - `AZURE_APPLICATION_ID`: The `Application (client) ID` associated with the registered application.

4. Run Chat Copilot locally. This step starts both the backend API and frontend application.

    ```bash
    ./Start.sh
    ```

    > **IMPORTANT:** Confirm pop-ups are not bocked and you are logged in with the same account used to register the application.

    > **NOTE** It may take a few minutes for Yarn packages to install on the first run.

5. When finished, terminate the backend API process.

    ```powershell
    pkill "CopilotChatWebA"
    ```

## macOS
1. Open Bash as an administrator.
2. Configure environment.

    ```bash
    cd <path to chat-copilot>/scripts/
    chmod +x *.sh

    ./Install-brew.sh
    ```

    > NOTE: This script uses `homebrew` to install `dotnet-sdk`, `nodejs`, and `yarn`.

3. Configure Chat Copilot.

    ```bash
    ./Configure.sh --aiservice {AI_SERVICE} --apikey {API_KEY} --endpoint {AZURE_OPENAI_ENDPOINT} --clientid {AZURE_APPLICATION_ID} 
    ```

    - `AI_SERVICE`: `AzureOpenAI` or `OpenAI`.
    - `API_KEY`: The `API key` for Azure OpenAI or for OpenAI.
    - `AZURE_OPENAI_ENDPOINT`: The Azure OpenAI resource `Endpoint` address. Omit `--endpoint` if using OpenAI.
    - `AZURE_APPLICATION_ID`: The `Application (client) ID` associated with the registered application.

3. Run Chat Copilot locally. This step starts both the backend API and frontend application.

    ```bash
    ./Start.sh
    ```

    > **IMPORTANT:** Confirm pop-ups are not bocked and you are logged in with the same account used to register the application.

    > **NOTE** It may take a few minutes for Yarn packages to install on the first run.
    
# Troubleshooting

1. **_Issue:_** Unable to load chats. 
   
    _Details_: interaction_in_progress: Interaction is currently in progress._ 

    _Explanation_: The WebApp can display this error when the application is configured for a different AAD tenant from the browser, (e.g., personal/MSA account vs work/school account). 
    
    _Solution_: Either use a private/incognito browser tab or clear your browser credentials/cookies. Confirm you are logged in with the same account used to register the application.

2. **_Issue:_**: Challenges using text completion models, such as `text-davinci-003`

<<<<<<< HEAD
    _Solution_: For OpenAI, see [model endpoint compatibility](https://platform.openai.com/docs/models/model-endpoint-compatibility) for
    the complete list of current models supporting chat completions. For Azure OpenAI, see [model summary table and region availability](https://learn.microsoft.com/azure/ai-services/openai/concepts/models#model-summary-table-and-region-availability).
=======
## (Optional) Enable backend authorization via Azure AD

1. Ensure you created the required application registration mentioned in [Start the WebApp FrontEnd application](#start-the-webapp-frontend-application)
2. Create a second application registration to represent the web api
   > For more details on creating an application registration, go [here](https://learn.microsoft.com/en-us/azure/active-directory/develop/quickstart-register-app).

   1. Give the app registration a name

   2. As *Supported account type* choose `Accounts in any organizational directory and personal Microsoft Accounts`

   3. Do not configure a *Redirect Uri*

3. Expose an API within the second app registration
   1. Select *Expose an API* from the menu

   2. Add an *Application ID URI*
      1. This will generate an `api://` URI with a generated for you

      2. Click *Save* to store the generated URI
      
   3. Add a scope for `access_as_user`
      1. Click *Add scope*

      2. Set *Scope name* to `access_as_user`

      3. Set *Who can consent* to *Admins and users*

      4. Set *Admin consent display name* and *User consent display name* to `Access copilot chat as a user`

      5. Set *Admin consent description* and *User consent description* to `Allows the accesses to the Copilot chat web API as a user`

4. Add permissions to web app frontend to access web api as user
   1. Open app registration for web app frontend

   2. Go to *API Permissions*

   3. Click *Add a permission*

   4. Select the tab *My APIs*

   5. Choose the app registration representing the web api backend

   6. Select permissions `access_as_user`

   7. Click *Add permissions*

5. Update frontend web app configuration
   1. Open *.env* file

   2. Set the value of `REACT_APP_AAD_API_SCOPE` to your application ID URI followed by the scope `access_as_user`, e.g. `api://12341234-1234-1234-1234-123412341234/access_as_user`

6. Update backend web api configuration
   1. Open *appsettings.json*

   2. Set the value of `Authorization:AzureAd:Audience` to your application ID URI

# Troubleshooting
>>>>>>> 02c99be1

3. **_Issue:_** Localhost SSL certificate errors / CORS errors

    <img src="images/Cert-Issue.png" alt="Certificatw error message in browser" width="600"/>

    _Explanation_: Your browser may be blocking the frontend access to the backend while waiting for your permission to connect. 
    
    _Solution_:
    
    1. Confirm the backend service is running. Open a web browser and navigate to `https://localhost:40443/healthz`
       - You should see a confirmation message: `Healthy`
       - If your browser asks you to acknowledge the risks of visiting an insecure website, you must acknowledge this before the frontend can connect to the backend server. 
    2. Navigate to `http://localhost:3000` or refresh the page to use the Chat Copilot application.

4. **_Issue:_** Yarn is not working.

    _Explanation_: You may have the wrong Yarn version installed such as v2.x+.

<<<<<<< HEAD
    _Solution_: Use the classic version.
=======
![Cert-Issue](https://github.com/microsoft/chat-copilot/assets/52973358/fb633f1d-55bd-45c8-a7c2-6479c214f14a)
>>>>>>> 02c99be1

    ```bash
    npm install -g yarn
    yarn set version classic
    ```

5. **_Issue:_** Missing `/usr/share/dotnet/host/fxr` folder.

    _Details_: "A fatal error occurred. The folder [/usr/share/dotnet/host/fxr] does not exist" when running dotnet commands on Linux.

    _Explanation_: When .NET (Core) was first released for Linux, it was not yet available in the official Ubuntu repo. So instead, many of us added the Microsoft APT repo in order to install it. Now, the packages are part of the Ubuntu repo, and they are conflicting with the Microsoft packages. This error is a result of mixed packages. ([Source: StackOverflow](https://stackoverflow.com/questions/73753672/a-fatal-error-occurred-the-folder-usr-share-dotnet-host-fxr-does-not-exist))

    _Solution_:

    ```bash
    # Remove all existing packages to get to a clean state:
    sudo apt remove --assume-yes dotnet*;
    sudo apt remove --assume-yes aspnetcore*;
    sudo apt remove --assume-yes netstandard*;

    # Set the Microsoft package provider priority
    echo -e "Package: *\nPin: origin \"packages.microsoft.com\"\nPin-Priority: 1001" | sudo tee /etc/apt/preferences.d/99microsoft-dotnet.pref;

    # Update and install dotnet
    sudo apt update;
    sudo apt install --assume-yes dotnet-sdk-7.0;
    ```<|MERGE_RESOLUTION|>--- conflicted
+++ resolved
@@ -8,11 +8,7 @@
 
 > **IMPORTANT:** Each chat interaction will call Azure OpenAI/OpenAI which will use tokens that you may be billed for.
 
-<<<<<<< HEAD
-<img src="images/UI-Sample.png" alt="Chat Copilot UI" width="800"/>
-=======
 ![UI-Sample](https://github.com/microsoft/chat-copilot/assets/52973358/4e2d926c-597d-4e03-8be7-ea277aa7e54d)
->>>>>>> 02c99be1
 
 # Requirements
 You will need the following items to run the sample:
@@ -141,22 +137,6 @@
 
     > **NOTE** It may take a few minutes for Yarn packages to install on the first run.
     
-# Troubleshooting
-
-1. **_Issue:_** Unable to load chats. 
-   
-    _Details_: interaction_in_progress: Interaction is currently in progress._ 
-
-    _Explanation_: The WebApp can display this error when the application is configured for a different AAD tenant from the browser, (e.g., personal/MSA account vs work/school account). 
-    
-    _Solution_: Either use a private/incognito browser tab or clear your browser credentials/cookies. Confirm you are logged in with the same account used to register the application.
-
-2. **_Issue:_**: Challenges using text completion models, such as `text-davinci-003`
-
-<<<<<<< HEAD
-    _Solution_: For OpenAI, see [model endpoint compatibility](https://platform.openai.com/docs/models/model-endpoint-compatibility) for
-    the complete list of current models supporting chat completions. For Azure OpenAI, see [model summary table and region availability](https://learn.microsoft.com/azure/ai-services/openai/concepts/models#model-summary-table-and-region-availability).
-=======
 ## (Optional) Enable backend authorization via Azure AD
 
 1. Ensure you created the required application registration mentioned in [Start the WebApp FrontEnd application](#start-the-webapp-frontend-application)
@@ -212,9 +192,21 @@
    1. Open *appsettings.json*
 
    2. Set the value of `Authorization:AzureAd:Audience` to your application ID URI
-
+   
 # Troubleshooting
->>>>>>> 02c99be1
+
+1. **_Issue:_** Unable to load chats. 
+   
+    _Details_: interaction_in_progress: Interaction is currently in progress._ 
+
+    _Explanation_: The WebApp can display this error when the application is configured for a different AAD tenant from the browser, (e.g., personal/MSA account vs work/school account). 
+    
+    _Solution_: Either use a private/incognito browser tab or clear your browser credentials/cookies. Confirm you are logged in with the same account used to register the application.
+
+2. **_Issue:_**: Challenges using text completion models, such as `text-davinci-003`
+
+    _Solution_: For OpenAI, see [model endpoint compatibility](https://platform.openai.com/docs/models/model-endpoint-compatibility) for
+    the complete list of current models supporting chat completions. For Azure OpenAI, see [model summary table and region availability](https://learn.microsoft.com/azure/ai-services/openai/concepts/models#model-summary-table-and-region-availability).
 
 3. **_Issue:_** Localhost SSL certificate errors / CORS errors
 
@@ -233,11 +225,7 @@
 
     _Explanation_: You may have the wrong Yarn version installed such as v2.x+.
 
-<<<<<<< HEAD
     _Solution_: Use the classic version.
-=======
-![Cert-Issue](https://github.com/microsoft/chat-copilot/assets/52973358/fb633f1d-55bd-45c8-a7c2-6479c214f14a)
->>>>>>> 02c99be1
 
     ```bash
     npm install -g yarn
