--- conflicted
+++ resolved
@@ -331,11 +331,7 @@
 
 # A note on branches
 
-<<<<<<< HEAD
-Every release is associated with a release branch. For instance release [v0.9](https://github.com/microsoft/chat-copilot/releases/tag/v0.9) is on a branch called [0.9](https://github.com/microsoft/chat-copilot/tree/0.9).
-=======
 Every release is associated with a release branch. For instance, release [v0.9](https://github.com/microsoft/chat-copilot/releases/tag/v0.9) is on a branch called [0.9](https://github.com/microsoft/chat-copilot/tree/0.9).
->>>>>>> f276a67c
 Once a release is out, its branch will no longer be updated. The exception to this is the latest release branch, which will only receive bug fixes.
 This is to provide some stability to those for whom breaking changes and being on the bleeding edge (with the bugs it can entail) is not a desirable option.
 
