name: copilot-deploy-environment

on:
  workflow_call:
    inputs:
      ENVIRONMENT:
        required: true
        type: string
      WEBAPI_ARTIFACT_NAME:
        required: true
        type: string
      MEMORYPIPELINE_ARTIFACT_NAME:
        required: true
        type: string
      PLUGINS_ARTIFACT_NAME:
        required: true
        type: string
    secrets:
      AZURE_CLIENT_ID:
        required: true
      AZURE_TENANT_ID:
        required: true
      AZURE_SUBSCRIPTION_ID:
        required: true
      AZURE_OPENAI_ENDPOINT:
        required: true
    outputs:
      backend-host:
        description: "Host on which backend runs"
        value: ${{jobs.deploy-backend.outputs.backend-host}}

permissions:
  contents: read
  id-token: write

jobs:
  deploy-infra:
    uses: ./.github/workflows/copilot-deploy-infra.yml
    with:
      ENVIRONMENT: ${{inputs.ENVIRONMENT}}
    secrets:
      AZURE_CLIENT_ID: ${{secrets.AZURE_CLIENT_ID}}
      AZURE_TENANT_ID: ${{secrets.AZURE_TENANT_ID}}
      AZURE_SUBSCRIPTION_ID: ${{secrets.AZURE_SUBSCRIPTION_ID}}
      AZURE_OPENAI_ENDPOINT: ${{secrets.AZURE_OPENAI_ENDPOINT}}

  deploy-backend:
    needs: [deploy-infra]
    uses: ./.github/workflows/copilot-deploy-backend.yml
    with:
      ARTIFACT_NAME: ${{inputs.WEBAPI_ARTIFACT_NAME}}
      DEPLOYMENT_NAME: ${{needs.deploy-infra.outputs.deployment-id}}
      ENVIRONMENT: ${{inputs.ENVIRONMENT}}
    secrets:
      AZURE_CLIENT_ID: ${{secrets.AZURE_CLIENT_ID}}
      AZURE_TENANT_ID: ${{secrets.AZURE_TENANT_ID}}
      AZURE_SUBSCRIPTION_ID: ${{secrets.AZURE_SUBSCRIPTION_ID}}

  deploy-memorypipeline:
    needs: [deploy-infra]
    uses: ./.github/workflows/copilot-deploy-memorypipeline.yml
    with:
      ARTIFACT_NAME: ${{inputs.MEMORYPIPELINE_ARTIFACT_NAME}}
      DEPLOYMENT_NAME: ${{needs.deploy-infra.outputs.deployment-id}}
      ENVIRONMENT: ${{inputs.ENVIRONMENT}}
    secrets:
      AZURE_CLIENT_ID: ${{secrets.AZURE_CLIENT_ID}}
      AZURE_TENANT_ID: ${{secrets.AZURE_TENANT_ID}}
<<<<<<< HEAD
=======
      AZURE_SUBSCRIPTION_ID: ${{secrets.AZURE_SUBSCRIPTION_ID}}

  deploy-plugins:
    needs: [deploy-infra]
    uses: ./.github/workflows/copilot-deploy-plugins.yml
    with:
      ARTIFACT_NAME: ${{inputs.PLUGINS_ARTIFACT_NAME}}
      DEPLOYMENT_NAME: ${{needs.deploy-infra.outputs.deployment-id}}
      ENVIRONMENT: ${{inputs.ENVIRONMENT}}
    secrets:
      AZURE_CLIENT_ID: ${{secrets.AZURE_CLIENT_ID}}
      AZURE_TENANT_ID: ${{secrets.AZURE_TENANT_ID}}
      AZURE_SUBSCRIPTION_ID: ${{secrets.AZURE_SUBSCRIPTION_ID}}

  deploy-frontend:
    needs: [deploy-infra]
    uses: ./.github/workflows/copilot-deploy-frontend.yml
    with:
      DEPLOYMENT_NAME: ${{needs.deploy-infra.outputs.deployment-id}}
      ENVIRONMENT: ${{inputs.ENVIRONMENT}}
    secrets:
      AZURE_CLIENT_ID: ${{secrets.AZURE_CLIENT_ID}}
      AZURE_TENANT_ID: ${{secrets.AZURE_TENANT_ID}}
>>>>>>> 67ca4fe3
      AZURE_SUBSCRIPTION_ID: ${{secrets.AZURE_SUBSCRIPTION_ID}}<|MERGE_RESOLUTION|>--- conflicted
+++ resolved
@@ -66,8 +66,6 @@
     secrets:
       AZURE_CLIENT_ID: ${{secrets.AZURE_CLIENT_ID}}
       AZURE_TENANT_ID: ${{secrets.AZURE_TENANT_ID}}
-<<<<<<< HEAD
-=======
       AZURE_SUBSCRIPTION_ID: ${{secrets.AZURE_SUBSCRIPTION_ID}}
 
   deploy-plugins:
@@ -80,16 +78,4 @@
     secrets:
       AZURE_CLIENT_ID: ${{secrets.AZURE_CLIENT_ID}}
       AZURE_TENANT_ID: ${{secrets.AZURE_TENANT_ID}}
-      AZURE_SUBSCRIPTION_ID: ${{secrets.AZURE_SUBSCRIPTION_ID}}
-
-  deploy-frontend:
-    needs: [deploy-infra]
-    uses: ./.github/workflows/copilot-deploy-frontend.yml
-    with:
-      DEPLOYMENT_NAME: ${{needs.deploy-infra.outputs.deployment-id}}
-      ENVIRONMENT: ${{inputs.ENVIRONMENT}}
-    secrets:
-      AZURE_CLIENT_ID: ${{secrets.AZURE_CLIENT_ID}}
-      AZURE_TENANT_ID: ${{secrets.AZURE_TENANT_ID}}
->>>>>>> 67ca4fe3
       AZURE_SUBSCRIPTION_ID: ${{secrets.AZURE_SUBSCRIPTION_ID}}