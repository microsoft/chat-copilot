# Required Variables
# If you add any new required variables, make sure you update the variables list in the checkEnv.ts file as well.
REACT_APP_BACKEND_URI=https://localhost:40443/

<<<<<<< HEAD
# Authorization scopes to access webapi when using Azure AD authorization.
=======
# Optional Variables
REACT_APP_SK_API_KEY=

# To enable authorization using Azure Active Directory, uncomment the following variables
>>>>>>> 64f7b15e
# See paragraph "(Optional) Enable backend authorization via Azure AD" in README.md for details and setup
# REACT_APP_AUTH_TYPE=AzureAd
# REACT_APP_AAD_AUTHORITY=https://login.microsoftonline.com/common
# REACT_APP_AAD_CLIENT_ID=
# Authorization scopes to access webapi when using Azure AD authorization.
# REACT_APP_AAD_API_SCOPE=

# To enable HTTPS, uncomment the following variables
# HTTPS="true"
# Replace with your locally-trusted cert file
# SSL_CRT_FILE=local-cert.crt
# Replace with your locally-trusted cert key
# SSL_KEY_FILE=local-cert.key

# For CI and testing purposes only
REACT_APP_TEST_USER_ACCOUNT1=
REACT_APP_TEST_USER_PASSWORD1=
REACT_APP_TEST_USER_ACCOUNT2=
REACT_APP_TEST_USER_PASSWORD2=

REACT_APP_TEST_JIRA_EMAIL=
REACT_APP_TEST_JIRA_ACCESS_TOKEN=
REACT_APP_TEST_JIRA_SERVER_URL=

REACT_APP_TEST_GITHUB_ACCESS_TOKEN=
REACT_APP_TEST_GITHUB_ACCOUNT_OWNER=
REACT_APP_TEST_GITHUB_REPOSITORY_NAME=<|MERGE_RESOLUTION|>--- conflicted
+++ resolved
@@ -2,14 +2,7 @@
 # If you add any new required variables, make sure you update the variables list in the checkEnv.ts file as well.
 REACT_APP_BACKEND_URI=https://localhost:40443/
 
-<<<<<<< HEAD
-# Authorization scopes to access webapi when using Azure AD authorization.
-=======
-# Optional Variables
-REACT_APP_SK_API_KEY=
-
 # To enable authorization using Azure Active Directory, uncomment the following variables
->>>>>>> 64f7b15e
 # See paragraph "(Optional) Enable backend authorization via Azure AD" in README.md for details and setup
 # REACT_APP_AUTH_TYPE=AzureAd
 # REACT_APP_AAD_AUTHORITY=https://login.microsoftonline.com/common
