{
  "name": "copilot-chat",
  "private": true,
  "version": "0.0.0",
  "type": "module",
  "scripts": {
    "depcheck": "depcheck --ignores=\"@types/*,typescript\" --ignore-dirs=\".vscode,.vs,.git,node_modules\" --skip-missing",
    "lint": "eslint src",
    "lint:fix": "eslint src --fix",
    "prettify": "prettier --write \"src/**/*.{ts,tsx,js,jsx,json,scss,css,html,svg}\"",
    "serve": "serve -s build",
    "start": "react-scripts start",
    "build": "react-scripts build",
    "test": "react-scripts test",
    "eject": "react-scripts eject"
  },
  "dependencies": {
    "@azure/ms-rest-js": "^2.6.4",
    "@azure/msal-browser": "^2.32.1",
    "@azure/msal-react": "^1.5.1",
    "@fluentui/react-components": "^9.26.2",
    "@fluentui/react-icons": "^2.0.193",
    "@fluentui/react-northstar": "^0.66.4",
    "@microsoft/signalr": "^7.0.5",
    "@playwright/test": "^1.35.1",
    "@reduxjs/toolkit": "^1.9.1",
    "debug": "^4.3.4",
    "microsoft-cognitiveservices-speech-sdk": "^1.27.0",
    "react": "^18.2.0",
    "react-dom": "^18.2.0",
    "react-redux": "^8.0.5",
    "strict-event-emitter-types": "^2.0.0"
  },
  "devDependencies": {
    "@babel/plugin-proposal-private-property-in-object": "^7.21.11",
    "@types/debug": "^4.1.7",
    "@types/node": "^20.4.4",
    "@types/react": "^18.0.28",
    "@types/react-dom": "^18.0.11",
<<<<<<< HEAD
=======
    "@typescript-eslint/eslint-plugin": "^6.2.0",
    "@typescript-eslint/parser": "^6.2.0",
    "better-vsts-npm-auth": "^7.0.0",
>>>>>>> 5d29ff18
    "depcheck": "^1.4.3",
    "eslint": "^8.42.0",
    "http-server": "^14.1.1",
    "prettier": "^3.0.0",
    "react-scripts": "^5.0.1",
    "serve": "^14.2.0",
    "typescript": "5.1.6",
    "workbox-window": "^7.0.0"
  },
  "browserslist": {
    "production": [
      ">0.2%",
      "not dead",
      "not op_mini all"
    ],
    "development": [
      "last 1 edge version",
      "last 1 chrome version",
      "last 1 firefox version",
      "last 1 safari version"
    ]
  },
  "packageManager": "yarn@1.22.19"
}<|MERGE_RESOLUTION|>--- conflicted
+++ resolved
@@ -37,12 +37,8 @@
     "@types/node": "^20.4.4",
     "@types/react": "^18.0.28",
     "@types/react-dom": "^18.0.11",
-<<<<<<< HEAD
-=======
     "@typescript-eslint/eslint-plugin": "^6.2.0",
     "@typescript-eslint/parser": "^6.2.0",
-    "better-vsts-npm-auth": "^7.0.0",
->>>>>>> 5d29ff18
     "depcheck": "^1.4.3",
     "eslint": "^8.42.0",
     "http-server": "^14.1.1",
