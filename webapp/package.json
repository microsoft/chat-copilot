--- conflicted
+++ resolved
@@ -43,12 +43,7 @@
     "prettier": "^3.2.5",
     "react-scripts": "^5.0.1",
     "serve": "^14.2.1",
-<<<<<<< HEAD
-    "ts-node": "^10.9.2",
-    "typescript": "5.3.3"
-=======
     "typescript": "5.4.3"
->>>>>>> 7bd9d6aa
   },
   "browserslist": {
     "production": [
