{
  "name": "copilot-chat",
  "private": true,
  "version": "0.0.0",
  "type": "module",
  "scripts": {
<<<<<<< HEAD
    "dev": "chmod +x ./env.sh && ./env.sh && cp env-config.js ./public/ && react-scripts start",
=======
    "dev": "chmod +x ./env.sh && bash ./env.sh && cp env-config.js ./public/ && react-scripts start",
>>>>>>> c2fb9999
    "format": "prettier src --check",
    "format:fix": "prettier src --write",
    "lint": "eslint src",
    "lint:fix": "eslint src --fix",
    "serve": "chmod +x ./env.sh && bash ./env.sh && cp env-config.js ./public/ && serve -s build",
    "start": "chmod +x ./env.sh && bash ./env.sh && cp env-config.js ./public/ && react-scripts start",
    "build": "react-scripts build",
    "test": "react-scripts test",
    "eject": "react-scripts eject"
  },
  "dependencies": {
    "@azure/msal-browser": "^3.19.1",
    "@azure/msal-react": "^2.0.19",
    "@fluentui/react-components": "^9.54.5",
    "@fluentui/react-icons": "^2.0.249",
    "@fluentui/react-northstar": "^0.66.4",
    "@microsoft/signalr": "^8.0.7",
    "@playwright/test": "^1.45.2",
<<<<<<< HEAD
    "@reduxjs/toolkit": "^2.2.5",
=======
    "@reduxjs/toolkit": "^2.2.6",
>>>>>>> c2fb9999
    "debug": "^4.3.5",
    "microsoft-cognitiveservices-speech-sdk": "^1.38.0",
    "react": "^18.3.1",
    "react-dom": "^18.3.1",
    "react-markdown": "^9.0.1",
    "react-redux": "^9.1.2",
    "remark-gfm": "^4.0.0",
    "react-multi-carousel": "2.8.5"
  },
  "devDependencies": {
    "@babel/plugin-proposal-private-property-in-object": "^7.21.11",
    "@types/debug": "^4.1.12",
    "@types/node": "^20.14.10",
    "@types/react": "^18.3.3",
    "@types/react-dom": "^18.3.0",
<<<<<<< HEAD
    "@typescript-eslint/eslint-plugin": "^7.16.0",
    "@typescript-eslint/parser": "^7.16.0",
=======
    "@typescript-eslint/eslint-plugin": "^7.17.0",
    "@typescript-eslint/parser": "^7.16.1",
>>>>>>> c2fb9999
    "eslint": "^8.57.0",
    "prettier": "^3.3.2",
    "react-scripts": "^5.0.1",
    "serve": "^14.2.3",
    "typescript": "5.5.3"
  },
  "browserslist": {
    "production": [
      ">0.2%",
      "not dead",
      "not op_mini all"
    ],
    "development": [
      "last 1 edge version",
      "last 1 chrome version",
      "last 1 firefox version",
      "last 1 safari version"
    ]
  },
  "packageManager": "yarn@1.22.19"
}<|MERGE_RESOLUTION|>--- conflicted
+++ resolved
@@ -4,11 +4,7 @@
   "version": "0.0.0",
   "type": "module",
   "scripts": {
-<<<<<<< HEAD
-    "dev": "chmod +x ./env.sh && ./env.sh && cp env-config.js ./public/ && react-scripts start",
-=======
     "dev": "chmod +x ./env.sh && bash ./env.sh && cp env-config.js ./public/ && react-scripts start",
->>>>>>> c2fb9999
     "format": "prettier src --check",
     "format:fix": "prettier src --write",
     "lint": "eslint src",
@@ -27,11 +23,7 @@
     "@fluentui/react-northstar": "^0.66.4",
     "@microsoft/signalr": "^8.0.7",
     "@playwright/test": "^1.45.2",
-<<<<<<< HEAD
-    "@reduxjs/toolkit": "^2.2.5",
-=======
     "@reduxjs/toolkit": "^2.2.6",
->>>>>>> c2fb9999
     "debug": "^4.3.5",
     "microsoft-cognitiveservices-speech-sdk": "^1.38.0",
     "react": "^18.3.1",
@@ -47,13 +39,8 @@
     "@types/node": "^20.14.10",
     "@types/react": "^18.3.3",
     "@types/react-dom": "^18.3.0",
-<<<<<<< HEAD
-    "@typescript-eslint/eslint-plugin": "^7.16.0",
-    "@typescript-eslint/parser": "^7.16.0",
-=======
     "@typescript-eslint/eslint-plugin": "^7.17.0",
     "@typescript-eslint/parser": "^7.16.1",
->>>>>>> c2fb9999
     "eslint": "^8.57.0",
     "prettier": "^3.3.2",
     "react-scripts": "^5.0.1",
