--- conflicted
+++ resolved
@@ -34,13 +34,8 @@
   "devDependencies": {
     "@babel/plugin-proposal-private-property-in-object": "^7.21.11",
     "@types/debug": "^4.1.7",
-<<<<<<< HEAD
     "@types/node": "^20.8.0",
-    "@types/react": "^18.2.21",
-=======
-    "@types/node": "^20.6.0",
     "@types/react": "^18.2.24",
->>>>>>> 5163c9ac
     "@types/react-dom": "^18.0.11",
     "@typescript-eslint/eslint-plugin": "^6.7.3",
     "@typescript-eslint/parser": "^6.7.0",
