{
  "name": "copilot-chat",
  "private": true,
  "version": "0.0.0",
  "type": "module",
  "scripts": {
    "format": "prettier src --check",
    "format:fix": "prettier src --write",
    "lint": "eslint src",
    "lint:fix": "eslint src --fix",
    "serve": "serve -s build",
    "start": "react-scripts start",
    "build": "react-scripts build",
    "test": "react-scripts test",
    "eject": "react-scripts eject"
  },
  "dependencies": {
    "@azure/msal-browser": "^2.38.2",
    "@azure/msal-react": "^1.5.11",
    "@fluentui/react-components": "^9.30.1",
    "@fluentui/react-icons": "^2.0.209",
    "@fluentui/react-northstar": "^0.66.4",
    "@microsoft/signalr": "^7.0.10",
    "@playwright/test": "^1.37.1",
    "@reduxjs/toolkit": "^1.9.1",
    "debug": "^4.3.4",
    "microsoft-cognitiveservices-speech-sdk": "^1.32.0",
    "react": "^18.2.0",
    "react-dom": "^18.2.0",
    "react-markdown": "^8.0.7",
    "react-redux": "^8.1.2",
    "remark-gfm": "^3.0.1"
  },
  "devDependencies": {
    "@babel/plugin-proposal-private-property-in-object": "^7.21.11",
    "@types/debug": "^4.1.7",
    "@types/node": "^20.6.0",
    "@types/react": "^18.2.21",
    "@types/react-dom": "^18.0.11",
    "@typescript-eslint/eslint-plugin": "^6.4.1",
<<<<<<< HEAD
    "@typescript-eslint/parser": "^6.4.0",
    "eslint": "^8.49.0",
=======
    "@typescript-eslint/parser": "^6.6.0",
    "eslint": "^8.48.0",
>>>>>>> 48bff483
    "prettier": "^3.0.3",
    "react-scripts": "^5.0.1",
    "serve": "^14.2.1",
    "typescript": "5.2.2"
  },
  "browserslist": {
    "production": [
      ">0.2%",
      "not dead",
      "not op_mini all"
    ],
    "development": [
      "last 1 edge version",
      "last 1 chrome version",
      "last 1 firefox version",
      "last 1 safari version"
    ]
  },
  "packageManager": "yarn@1.22.19"
}<|MERGE_RESOLUTION|>--- conflicted
+++ resolved
@@ -38,13 +38,8 @@
     "@types/react": "^18.2.21",
     "@types/react-dom": "^18.0.11",
     "@typescript-eslint/eslint-plugin": "^6.4.1",
-<<<<<<< HEAD
     "@typescript-eslint/parser": "^6.4.0",
     "eslint": "^8.49.0",
-=======
-    "@typescript-eslint/parser": "^6.6.0",
-    "eslint": "^8.48.0",
->>>>>>> 48bff483
     "prettier": "^3.0.3",
     "react-scripts": "^5.0.1",
     "serve": "^14.2.1",
