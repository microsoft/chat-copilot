{
  "name": "copilot-chat",
  "private": true,
  "version": "0.0.0",
  "type": "module",
  "scripts": {
    "format": "prettier src --check",
    "format:fix": "prettier src --write",
    "lint": "eslint src",
    "lint:fix": "eslint src --fix",
    "serve": "serve -s build",
    "start": "react-scripts start",
    "build": "react-scripts build",
    "test": "react-scripts test",
    "eject": "react-scripts eject"
  },
  "dependencies": {
    "@azure/msal-browser": "^3.11.1",
    "@azure/msal-react": "^2.0.14",
    "@fluentui/react-components": "^9.47.3",
<<<<<<< HEAD
    "@fluentui/react-icons": "^2.0.233",
=======
    "@fluentui/react-icons": "^2.0.234",
>>>>>>> 96934915
    "@fluentui/react-northstar": "^0.66.4",
    "@microsoft/signalr": "^8.0.0",
    "@playwright/test": "^1.43.0",
    "@reduxjs/toolkit": "^2.2.3",
    "debug": "^4.3.4",
    "microsoft-cognitiveservices-speech-sdk": "^1.36.0",
    "react": "^18.2.0",
    "react-dom": "^18.2.0",
    "react-markdown": "^9.0.1",
    "react-redux": "^9.1.0",
    "remark-gfm": "^4.0.0"
  },
  "devDependencies": {
    "@babel/plugin-proposal-private-property-in-object": "^7.21.11",
    "@types/debug": "^4.1.12",
<<<<<<< HEAD
    "@types/node": "^20.12.3",
    "@types/react": "^18.2.74",
    "@types/react-dom": "^18.2.23",
=======
    "@types/node": "^20.12.5",
    "@types/react": "^18.2.74",
    "@types/react-dom": "^18.2.24",
>>>>>>> 96934915
    "@typescript-eslint/eslint-plugin": "^7.5.0",
    "@typescript-eslint/parser": "^7.5.0",
    "eslint": "^8.57.0",
    "prettier": "^3.2.5",
    "react-scripts": "^5.0.1",
    "serve": "^14.2.1",
    "typescript": "5.4.4"
  },
  "browserslist": {
    "production": [
      ">0.2%",
      "not dead",
      "not op_mini all"
    ],
    "development": [
      "last 1 edge version",
      "last 1 chrome version",
      "last 1 firefox version",
      "last 1 safari version"
    ]
  },
  "packageManager": "yarn@1.22.19"
}<|MERGE_RESOLUTION|>--- conflicted
+++ resolved
@@ -18,11 +18,7 @@
     "@azure/msal-browser": "^3.11.1",
     "@azure/msal-react": "^2.0.14",
     "@fluentui/react-components": "^9.47.3",
-<<<<<<< HEAD
-    "@fluentui/react-icons": "^2.0.233",
-=======
     "@fluentui/react-icons": "^2.0.234",
->>>>>>> 96934915
     "@fluentui/react-northstar": "^0.66.4",
     "@microsoft/signalr": "^8.0.0",
     "@playwright/test": "^1.43.0",
@@ -38,15 +34,9 @@
   "devDependencies": {
     "@babel/plugin-proposal-private-property-in-object": "^7.21.11",
     "@types/debug": "^4.1.12",
-<<<<<<< HEAD
-    "@types/node": "^20.12.3",
-    "@types/react": "^18.2.74",
-    "@types/react-dom": "^18.2.23",
-=======
     "@types/node": "^20.12.5",
     "@types/react": "^18.2.74",
     "@types/react-dom": "^18.2.24",
->>>>>>> 96934915
     "@typescript-eslint/eslint-plugin": "^7.5.0",
     "@typescript-eslint/parser": "^7.5.0",
     "eslint": "^8.57.0",
