--- conflicted
+++ resolved
@@ -21,13 +21,8 @@
     "@fluentui/react-icons": "^2.0.220",
     "@fluentui/react-northstar": "^0.66.4",
     "@microsoft/signalr": "^7.0.11",
-<<<<<<< HEAD
     "@playwright/test": "^1.39.0",
-    "@reduxjs/toolkit": "^1.9.6",
-=======
-    "@playwright/test": "^1.37.1",
     "@reduxjs/toolkit": "^1.9.7",
->>>>>>> b3dad1b8
     "debug": "^4.3.4",
     "microsoft-cognitiveservices-speech-sdk": "^1.32.0",
     "react": "^18.2.0",
