--- conflicted
+++ resolved
@@ -17,13 +17,8 @@
   "dependencies": {
     "@azure/msal-browser": "^2.38.2",
     "@azure/msal-react": "^1.5.11",
-<<<<<<< HEAD
     "@fluentui/react-components": "^9.32.1",
-    "@fluentui/react-icons": "^2.0.216",
-=======
-    "@fluentui/react-components": "^9.31.1",
     "@fluentui/react-icons": "^2.0.218",
->>>>>>> be311219
     "@fluentui/react-northstar": "^0.66.4",
     "@microsoft/signalr": "^7.0.11",
     "@playwright/test": "^1.37.1",
