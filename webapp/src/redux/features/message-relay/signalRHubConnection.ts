--- conflicted
+++ resolved
@@ -9,11 +9,7 @@
 import { IChatUser } from '../../../libs/models/ChatUser';
 import { PlanState } from '../../../libs/models/Plan';
 import { StoreMiddlewareAPI } from '../../app/store';
-<<<<<<< HEAD
-import { addAlert, setMigration } from '../app/appSlice';
-=======
 import { addAlert, setMaintenance } from '../app/appSlice';
->>>>>>> fe7ece48
 import { ChatState } from '../conversations/ChatState';
 
 /*
@@ -31,12 +27,7 @@
     GlobalDocumentUploaded = 'GlobalDocumentUploaded',
     ChatEdited = 'ChatEdited',
     ChatDeleted = 'ChatDeleted',
-<<<<<<< HEAD
-    GlobalChatMigrationActive = 'GlobalChatMigrationActive',
-    GlobalChatMigrationComplete = 'GlobalChatMigrationComplete',
-=======
     GlobalSiteMaintenance = 'GlobalSiteMaintenance',
->>>>>>> fe7ece48
 }
 
 // Set up a SignalR connection to the messageRelayHub on the server
@@ -226,17 +217,8 @@
         }
     });
 
-<<<<<<< HEAD
-    hubConnection.on(SignalRCallbackMethods.GlobalChatMigrationActive, () => {
-        store.dispatch(setMigration(true));
-    });
-
-    hubConnection.on(SignalRCallbackMethods.GlobalChatMigrationComplete, () => {
-        store.dispatch(setMigration(false));
-=======
     hubConnection.on(SignalRCallbackMethods.GlobalSiteMaintenance, () => {
         store.dispatch(setMaintenance(true));
->>>>>>> fe7ece48
     });
 };
 
