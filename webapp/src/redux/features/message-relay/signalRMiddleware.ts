--- conflicted
+++ resolved
@@ -1,34 +1,11 @@
 // Copyright (c) Microsoft. All rights reserved.
 
 import { AnyAction, Dispatch } from '@reduxjs/toolkit';
-<<<<<<< HEAD
-import { Constants } from '../../../Constants';
-import { getFriendlyChatName } from '../../../libs/hooks/useChat';
-=======
->>>>>>> 7c87888a
 import { AlertType } from '../../../libs/models/AlertType';
 import { addAlert } from '../app/appSlice';
-<<<<<<< HEAD
-import { ChatState } from '../conversations/ChatState';
-import { AuthorRoles, ChatMessageType, IChatMessage } from './../../../libs/models/ChatMessage';
-import { Store, StoreMiddlewareAPI, getSelectedChatID } from './../../app/store';
-
-// These have to match the callback names used in the backend
-const enum SignalRCallbackMethods {
-    ReceiveMessage = 'ReceiveMessage',
-    ReceiveMessageUpdate = 'ReceiveMessageUpdate',
-    UserJoined = 'UserJoined',
-    ReceiveUserTypingState = 'ReceiveUserTypingState',
-    ReceiveBotResponseStatus = 'ReceiveBotResponseStatus',
-    GlobalDocumentUploaded = 'GlobalDocumentUploaded',
-    ChatEdited = 'ChatEdited',
-    ChatDeleted = 'ChatDeleted',
-}
-=======
 import { IChatMessage } from './../../../libs/models/ChatMessage';
 import { StoreMiddlewareAPI, getSelectedChatID } from './../../app/store';
 import { getOrCreateHubConnection } from './signalRHubConnection';
->>>>>>> 7c87888a
 
 // The action sent to the SignalR middleware.
 interface SignalRAction extends AnyAction {
@@ -40,95 +17,6 @@
     };
 }
 
-<<<<<<< HEAD
-const refreshAdvisory = 'Please refresh the page to ensure you have the latest data.';
-
-// Set up a SignalR connection to the messageRelayHub on the server
-const setupSignalRConnectionToChatHub = () => {
-    const connectionHubUrl = new URL('/messageRelayHub', process.env.REACT_APP_BACKEND_URI);
-    const signalRConnectionOptions = {
-        skipNegotiation: true,
-        transport: signalR.HttpTransportType.WebSockets,
-        logger: signalR.LogLevel.Warning,
-    };
-
-    // Create the connection instance
-    // withAutomaticReconnect will automatically try to reconnect and generate a new socket connection if needed
-    const hubConnection = new signalR.HubConnectionBuilder()
-        .withUrl(connectionHubUrl.toString(), signalRConnectionOptions)
-        .withAutomaticReconnect()
-        .withHubProtocol(new signalR.JsonHubProtocol())
-        .configureLogging(signalR.LogLevel.Information)
-        .build();
-
-    // Note: to keep the connection open the serverTimeout should be
-    // larger than the KeepAlive value that is set on the server
-    // keepAliveIntervalInMilliseconds default is 15000 and we are using default
-    // serverTimeoutInMilliseconds default is 30000 and we are using 60000 set below
-    hubConnection.serverTimeoutInMilliseconds = 60000;
-
-    return hubConnection;
-};
-
-const hubConnection = setupSignalRConnectionToChatHub();
-
-const registerCommonSignalConnectionEvents = (store: Store) => {
-    // Re-establish the connection if connection dropped
-    hubConnection.onclose((error) => {
-        if (hubConnection.state === signalR.HubConnectionState.Disconnected) {
-            const errorMessage = 'Connection closed due to error. Try refreshing this page to restart the connection';
-            store.dispatch(
-                addAlert({
-                    message: String(errorMessage),
-                    type: AlertType.Error,
-                    id: Constants.app.CONNECTION_ALERT_ID,
-                }),
-            );
-            console.log(errorMessage, error);
-        }
-    });
-
-    hubConnection.onreconnecting((error) => {
-        if (hubConnection.state === signalR.HubConnectionState.Reconnecting) {
-            const errorMessage = 'Connection lost due to error. Reconnecting...';
-            store.dispatch(
-                addAlert({
-                    message: String(errorMessage),
-                    type: AlertType.Info,
-                    id: Constants.app.CONNECTION_ALERT_ID,
-                }),
-            );
-            console.log(errorMessage, error);
-        }
-    });
-
-    hubConnection.onreconnected((connectionId = '') => {
-        if (hubConnection.state === signalR.HubConnectionState.Connected) {
-            const message = `Connection reestablished. ${refreshAdvisory}`;
-            store.dispatch(addAlert({ message, type: AlertType.Success, id: Constants.app.CONNECTION_ALERT_ID }));
-            console.log(message + ` Connected with connectionId ${connectionId}`);
-        }
-    });
-};
-
-export const startSignalRConnection = (store: Store) => {
-    registerCommonSignalConnectionEvents(store);
-    hubConnection
-        .start()
-        .then(() => {
-            console.assert(hubConnection.state === signalR.HubConnectionState.Connected);
-            console.log('SignalR connection established');
-        })
-        .catch((err) => {
-            console.assert(hubConnection.state === signalR.HubConnectionState.Disconnected);
-            console.error('SignalR Connection Error: ', err);
-            setTimeout(() => {
-                startSignalRConnection(store);
-            }, 5000);
-        });
-};
-=======
->>>>>>> 7c87888a
 export const signalRMiddleware = (store: StoreMiddlewareAPI) => {
     return (next: Dispatch) => (action: SignalRAction) => {
         // Call the next dispatch method in the middleware chain before performing any async logic
@@ -175,109 +63,4 @@
 
         return result;
     };
-<<<<<<< HEAD
-};
-
-export const registerSignalREvents = (store: Store) => {
-    hubConnection.on(
-        SignalRCallbackMethods.ReceiveMessage,
-        (chatId: string, senderId: string, message: IChatMessage) => {
-            if (message.authorRole === AuthorRoles.Bot) {
-                const loggedInUserId = store.getState().app.activeUserInfo?.id;
-                const responseToLoggedInUser = loggedInUserId === senderId;
-                message.planState =
-                    message.type === ChatMessageType.Plan && responseToLoggedInUser
-                        ? PlanState.PlanApprovalRequired
-                        : PlanState.Disabled;
-            }
-
-            store.dispatch({ type: 'conversations/addMessageToConversationFromServer', payload: { chatId, message } });
-        },
-    );
-
-    hubConnection.on(SignalRCallbackMethods.ReceiveMessageUpdate, (message: IChatMessage) => {
-        const { chatId, id: messageId, content } = message;
-        // If tokenUsage is defined, that means full message content has already been streamed and updated from server. No need to update content again.
-        store.dispatch({
-            type: 'conversations/updateMessageProperty',
-            payload: {
-                chatId,
-                messageIdOrIndex: messageId,
-                property: message.tokenUsage ? 'tokenUsage' : 'content',
-                value: message.tokenUsage ?? content,
-                frontLoad: true,
-            },
-        });
-    });
-
-    hubConnection.on(SignalRCallbackMethods.UserJoined, (chatId: string, userId: string) => {
-        const user: IChatUser = {
-            id: userId,
-            online: false,
-            fullName: '',
-            emailAddress: '',
-            isTyping: false,
-            photo: '',
-        };
-        store.dispatch({ type: 'conversations/addUserToConversation', payload: { user, chatId } });
-    });
-
-    hubConnection.on(
-        SignalRCallbackMethods.ReceiveUserTypingState,
-        (chatId: string, userId: string, isTyping: boolean) => {
-            store.dispatch({
-                type: 'conversations/updateUserIsTypingFromServer',
-                payload: { chatId, userId, isTyping },
-            });
-        },
-    );
-
-    hubConnection.on(SignalRCallbackMethods.ReceiveBotResponseStatus, (chatId: string, status: string) => {
-        store.dispatch({ type: 'conversations/updateBotResponseStatus', payload: { chatId, status } });
-    });
-
-    hubConnection.on(SignalRCallbackMethods.GlobalDocumentUploaded, (fileNames: string, userName: string) => {
-        store.dispatch(addAlert({ message: `${userName} uploaded ${fileNames} to all chats`, type: AlertType.Info }));
-    });
-
-    hubConnection.on(SignalRCallbackMethods.ChatEdited, (chat: ChatState) => {
-        const { id, title } = chat;
-        if (!(id in store.getState().conversations.conversations)) {
-            store.dispatch(
-                addAlert({
-                    message: `Chat ${id} not found in store. Chat edited signal from server was not processed.`,
-                    type: AlertType.Error,
-                }),
-            );
-        }
-        store.dispatch({ type: 'conversations/editConversationTitle', payload: { id, newTitle: title } });
-    });
-
-    // User Id is that of the user who initiated the deletion.
-    hubConnection.on(SignalRCallbackMethods.ChatDeleted, (chatId: string, userId: string) => {
-        if (!(chatId in store.getState().conversations.conversations)) {
-            store.dispatch({
-                message: `Chat ${chatId} not found in store. Chat deleted signal from server was not processed. ${refreshAdvisory}`,
-                type: AlertType.Error,
-            });
-        } else {
-            const friendlyChatName = getFriendlyChatName(store.getState().conversations.conversations[chatId]);
-            const deletedByAnotherUser = userId !== store.getState().app.activeUserInfo?.id;
-            store.dispatch(
-                addAlert({
-                    message: deletedByAnotherUser
-                        ? Constants.CHAT_DELETED_MESSAGE(friendlyChatName)
-                        : `Chat {${friendlyChatName}} deleted successfully.`,
-                    type: AlertType.Warning,
-                }),
-            );
-            if (deletedByAnotherUser)
-                store.dispatch({
-                    type: 'conversations/disableConversation',
-                    payload: chatId,
-                });
-        }
-    });
-=======
->>>>>>> 7c87888a
 };