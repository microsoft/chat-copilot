// Copyright (c) Microsoft. All rights reserved.

<<<<<<< HEAD
import { AuthConfig } from '../../../libs/auth/AuthHelper';
=======
import { AuthHelper } from '../../../libs/auth/AuthHelper';
>>>>>>> 5cd6ac0f
import { AlertType } from '../../../libs/models/AlertType';
import { IChatUser } from '../../../libs/models/ChatUser';
import { ServiceOptions } from '../../../libs/models/ServiceOptions';
import { TokenUsage } from '../../../libs/models/TokenUsage';

// This is the default user information when authentication is set to 'None'.
// It must match what is defined in PassthroughAuthenticationHandler.cs on the backend.
export const DefaultChatUser: IChatUser = {
    id: 'c05c61eb-65e4-4223-915a-fe72b0c9ece1',
    emailAddress: 'user@contoso.com',
    fullName: 'Default User',
    online: true,
    isTyping: false,
};

export const DefaultActiveUserInfo: ActiveUserInfo = {
    id: DefaultChatUser.id,
    email: DefaultChatUser.emailAddress,
    username: DefaultChatUser.fullName,
};

export interface ActiveUserInfo {
    id: string;
    email: string;
    username: string;
}

export interface Alert {
    message: string;
    type: AlertType;
    id?: string;
    onRetry?: () => void;
}

interface Feature {
    enabled: boolean; // Whether to show the feature in the UX
    label: string;
    inactive?: boolean; // Set to true if you don't want the user to control the visibility of this feature or there's no backend support
    description?: string;
}

export interface Setting {
    title: string;
    description?: string;
    features: FeatureKeys[];
    stackVertically?: boolean;
    learnMoreLink?: string;
}

export interface AppState {
    alerts: Alert[];
    activeUserInfo?: ActiveUserInfo;
    authConfig?: AuthConfig;
    tokenUsage: TokenUsage;
    features: Record<FeatureKeys, Feature>;
    settings: Setting[];
    serviceOptions: ServiceOptions;
    isMaintenance: boolean;
}

export enum FeatureKeys {
    DarkMode,
    SimplifiedExperience,
    PluginsPlannersAndPersonas,
    AzureContentSafety,
    AzureCognitiveSearch,
    BotAsDocs,
    MultiUserChat,
    RLHF, // Reinforcement Learning from Human Feedback
}

export const Features = {
    [FeatureKeys.DarkMode]: {
        enabled: false,
        label: 'Dark Mode',
    },
    [FeatureKeys.SimplifiedExperience]: {
        enabled: true,
        label: 'Simplified Chat Experience',
    },
    [FeatureKeys.PluginsPlannersAndPersonas]: {
        enabled: true,
        label: 'Plugins & Planners & Personas',
        description: 'The Plans and Persona tabs are hidden until you turn this on',
    },
    [FeatureKeys.AzureContentSafety]: {
        enabled: false,
        label: 'Azure Content Safety',
        inactive: true,
    },
    [FeatureKeys.AzureCognitiveSearch]: {
        enabled: false,
        label: 'Azure Cognitive Search',
        inactive: true,
    },
    [FeatureKeys.BotAsDocs]: {
        enabled: false,
        label: 'Export Chat Sessions',
    },
    [FeatureKeys.MultiUserChat]: {
        enabled: false,
        label: 'Live Chat Session Sharing',
        description: 'Enable multi-user chat sessions. Not available when authorization is disabled.',
    },
    [FeatureKeys.RLHF]: {
        enabled: false,
        label: 'Reinforcement Learning from Human Feedback',
        description: 'Enable users to vote on model-generated responses. For demonstration purposes only.',
        // TODO: [Issue #42] Send and store feedback in backend
    },
};

export const Settings = [
    {
        // Basic settings has to stay at the first index. Add all new settings to end of array.
        title: 'Basic',
        features: [FeatureKeys.DarkMode, FeatureKeys.PluginsPlannersAndPersonas],
        stackVertically: true,
    },
    {
        title: 'Display',
        features: [FeatureKeys.SimplifiedExperience],
        stackVertically: true,
    },
    {
        title: 'Azure AI',
        features: [FeatureKeys.AzureContentSafety, FeatureKeys.AzureCognitiveSearch],
        stackVertically: true,
    },
    {
        title: 'Experimental',
        description: 'The related icons and menu options are hidden until you turn this on',
        features: [FeatureKeys.BotAsDocs, FeatureKeys.MultiUserChat, FeatureKeys.RLHF],
    },
];

export const initialState: AppState = {
    alerts: [],
<<<<<<< HEAD
=======
    activeUserInfo: AuthHelper.isAuthAAD() ? undefined : DefaultActiveUserInfo,
>>>>>>> 5cd6ac0f
    tokenUsage: {},
    activeUserInfo: DefaultActiveUserInfo,
    authConfig: {} as AuthConfig,
    features: Features,
    settings: Settings,
    serviceOptions: { memoryStore: { types: [], selectedType: '' }, version: '' },
    isMaintenance: false,
};<|MERGE_RESOLUTION|>--- conflicted
+++ resolved
@@ -1,10 +1,6 @@
 // Copyright (c) Microsoft. All rights reserved.
 
-<<<<<<< HEAD
 import { AuthConfig } from '../../../libs/auth/AuthHelper';
-=======
-import { AuthHelper } from '../../../libs/auth/AuthHelper';
->>>>>>> 5cd6ac0f
 import { AlertType } from '../../../libs/models/AlertType';
 import { IChatUser } from '../../../libs/models/ChatUser';
 import { ServiceOptions } from '../../../libs/models/ServiceOptions';
@@ -143,13 +139,9 @@
 
 export const initialState: AppState = {
     alerts: [],
-<<<<<<< HEAD
-=======
-    activeUserInfo: AuthHelper.isAuthAAD() ? undefined : DefaultActiveUserInfo,
->>>>>>> 5cd6ac0f
-    tokenUsage: {},
     activeUserInfo: DefaultActiveUserInfo,
     authConfig: {} as AuthConfig,
+    tokenUsage: {},
     features: Features,
     settings: Settings,
     serviceOptions: { memoryStore: { types: [], selectedType: '' }, version: '' },
