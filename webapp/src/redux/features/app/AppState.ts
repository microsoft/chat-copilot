--- conflicted
+++ resolved
@@ -40,11 +40,7 @@
     features: Record<FeatureKeys, Feature>;
     settings: Setting[];
     serviceOptions: ServiceOptions;
-<<<<<<< HEAD
-    isMigrating: boolean,
-=======
     isMaintenance: boolean;
->>>>>>> fe7ece48
 }
 
 export enum FeatureKeys {
@@ -131,9 +127,5 @@
     features: Features,
     settings: Settings,
     serviceOptions: { memoryStore: { types: [], selectedType: '' }, version: '' },
-<<<<<<< HEAD
-    isMigrating: false,
-=======
     isMaintenance: false,
->>>>>>> fe7ece48
 };