--- conflicted
+++ resolved
@@ -1,12 +1,8 @@
 // Copyright (c) Microsoft. All rights reserved.
 
 import { createSlice, PayloadAction } from '@reduxjs/toolkit';
-<<<<<<< HEAD
 import { TokenUsage } from '../../../libs/models/TokenUsage';
-import { ActiveUserInfo, Alert, AppState, initialState } from './AppState';
-=======
 import { ActiveUserInfo, Alert, AppState, FeatureKeys, initialState } from './AppState';
->>>>>>> d74b4605
 
 export const appSlice = createSlice({
     name: 'app',
@@ -27,19 +23,13 @@
         setActiveUserInfo: (state: AppState, action: PayloadAction<ActiveUserInfo>) => {
             state.activeUserInfo = action.payload;
         },
-<<<<<<< HEAD
         updateTokenUsage: (state: AppState, action: PayloadAction<TokenUsage>) => {
             state.tokenUsage = {
                 prompt: state.tokenUsage.prompt + action.payload.prompt,
                 dependency: state.tokenUsage.dependency + action.payload.dependency,
             };
         },
-    },
-});
-
-export const { addAlert, removeAlert, setAlerts, setActiveUserInfo, updateTokenUsage } = appSlice.actions;
-=======
-        // This sets the feature flag
+        // This sets the feature flag based on end user input
         toggleFeatureFlag: (state: AppState, action: PayloadAction<FeatureKeys>) => {
             const feature = state.features[action.payload];
             state.features = {
@@ -50,7 +40,7 @@
                 },
             };
         },
-        // This controls feature availability based on the state of backend support
+        // This controls feature availability based on the state of backend
         toggleFeatureState: (
             state: AppState,
             action: PayloadAction<{
@@ -72,8 +62,14 @@
     },
 });
 
-export const { addAlert, removeAlert, setAlerts, setActiveUserInfo, toggleFeatureFlag, toggleFeatureState } =
-    appSlice.actions;
->>>>>>> d74b4605
+export const {
+    addAlert,
+    removeAlert,
+    setAlerts,
+    setActiveUserInfo,
+    toggleFeatureFlag,
+    toggleFeatureState,
+    updateTokenUsage,
+} = appSlice.actions;
 
 export default appSlice.reducer;