--- conflicted
+++ resolved
@@ -10,13 +10,8 @@
     name: 'app',
     initialState,
     reducers: {
-<<<<<<< HEAD
-        setMigration: (state: AppState, action: PayloadAction<boolean>) => {
-            state.isMigrating = action.payload;
-=======
         setMaintenance: (state: AppState, action: PayloadAction<boolean>) => {
             state.isMaintenance = action.payload;
->>>>>>> fe7ece48
         },
         setAlerts: (state: AppState, action: PayloadAction<Alert[]>) => {
             state.alerts = action.payload;
@@ -88,11 +83,7 @@
     toggleFeatureState,
     updateTokenUsage,
     setServiceOptions,
-<<<<<<< HEAD
-    setMigration,
-=======
     setMaintenance,
->>>>>>> fe7ece48
 } = appSlice.actions;
 
 export default appSlice.reducer;
