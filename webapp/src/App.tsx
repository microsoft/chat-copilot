// Copyright (c) Microsoft. All rights reserved.

import { AuthenticatedTemplate, UnauthenticatedTemplate, useIsAuthenticated, useMsal } from '@azure/msal-react';
import { FluentProvider, Subtitle1, makeStyles, shorthands, tokens } from '@fluentui/react-components';

import * as React from 'react';
import { FC, useEffect } from 'react';
import { UserSettingsMenu } from './components/header/UserSettingsMenu';
import { PluginGallery } from './components/open-api-plugins/PluginGallery';
import { BackendProbe, ChatView, Error, Loading, Login } from './components/views';
import { AuthHelper } from './libs/auth/AuthHelper';
import { useChat, useFile } from './libs/hooks';
import { AlertType } from './libs/models/AlertType';
import { useAppDispatch, useAppSelector } from './redux/app/hooks';
import { RootState } from './redux/app/store';
import { FeatureKeys } from './redux/features/app/AppState';
import { addAlert, setActiveUserInfo, setServiceOptions } from './redux/features/app/appSlice';
import { semanticKernelDarkTheme, semanticKernelLightTheme } from './styles';

export const useClasses = makeStyles({
    container: {
        display: 'flex',
        flexDirection: 'column',
        height: '100vh',
        width: '100%',
        ...shorthands.overflow('hidden'),
    },
    header: {
        alignItems: 'center',
        backgroundColor: tokens.colorBrandForeground2,
        color: tokens.colorNeutralForegroundOnBrand,
        display: 'flex',
        '& h1': {
            paddingLeft: tokens.spacingHorizontalXL,
            display: 'flex',
        },
        height: '48px',
        justifyContent: 'space-between',
        width: '100%',
    },
    persona: {
        marginRight: tokens.spacingHorizontalXXL,
    },
    cornerItems: {
        display: 'flex',
        ...shorthands.gap(tokens.spacingHorizontalS),
    },
});

enum AppState {
    ProbeForBackend,
    SettingUserInfo,
    ErrorLoadingUserInfo,
    LoadingChats,
    Chat,
    SigningOut,
}

const App: FC = () => {
    const classes = useClasses();

    const [appState, setAppState] = React.useState(AppState.ProbeForBackend);
    const dispatch = useAppDispatch();

    const { instance, inProgress } = useMsal();
<<<<<<< HEAD
    const { activeUserInfo, features, isMigrating } = useAppSelector((state: RootState) => state.app);
=======
    const { activeUserInfo, features, isMaintenance } = useAppSelector((state: RootState) => state.app);
>>>>>>> fe7ece48
    const isAuthenticated = useIsAuthenticated();

    const chat = useChat();
    const file = useFile();

    console.log(`# ${isMigrating} (APP)`); // $$$

    useEffect(() => {
        if (isMaintenance && appState !== AppState.ProbeForBackend) {
            setAppState(AppState.ProbeForBackend);
            return;
        }

        if (isAuthenticated) {
            if (appState === AppState.SettingUserInfo) {
                if (activeUserInfo === undefined) {
                    const account = instance.getActiveAccount();
                    if (!account) {
                        setAppState(AppState.ErrorLoadingUserInfo);
                    } else {
                        dispatch(
                            setActiveUserInfo({
                                id: `${account.localAccountId}.${account.tenantId}`,
                                email: account.username, // Username in an AccountInfo object is the email address
                                username: account.name ?? account.username,
                            }),
                        );

                        // Privacy disclaimer for internal Microsoft users
                        if (account.username.split('@')[1] === 'microsoft.com') {
                            dispatch(
                                addAlert({
                                    message:
                                        'By using Chat Copilot, you agree to protect sensitive data, not store it in chat, and allow chat history collection for service improvements. This tool is for internal use only.',
                                    type: AlertType.Info,
                                }),
                            );
                        }

                        setAppState(AppState.LoadingChats);
                    }
                } else {
                    setAppState(AppState.LoadingChats);
                }
            }
        }

        if ((isAuthenticated || !AuthHelper.IsAuthAAD) && appState === AppState.LoadingChats) {
            void Promise.all([
                // Load all chats from memory
                chat.loadChats().then((succeeded) => {
                    if (succeeded) {
                        setAppState(AppState.Chat);
                    }
                }),

                // Check if content safety is enabled
                file.getContentSafetyStatus(),

                // Load service options
                chat.getServiceOptions().then((serviceOptions) => {
                    if (serviceOptions) {
                        dispatch(setServiceOptions(serviceOptions));
                    }
                }),
            ]);
        }

        if (isMigrating)
        {
            setAppState(AppState.ProbeForBackend);
        }
    
        // eslint-disable-next-line react-hooks/exhaustive-deps
    }, [instance, inProgress, isAuthenticated, appState, isMaintenance]);

    // TODO: [Issue #41] handle error case of missing account information
    return (
        <FluentProvider
            className="app-container"
            theme={features[FeatureKeys.DarkMode].enabled ? semanticKernelDarkTheme : semanticKernelLightTheme}
        >
            {AuthHelper.IsAuthAAD ? (
                <>
                    <UnauthenticatedTemplate>
                        <div className={classes.container}>
                            <div className={classes.header}>
                                <Subtitle1 as="h1">Chat Copilot</Subtitle1>
                            </div>
                            {appState === AppState.SigningOut && <Loading text="Signing you out..." />}
                            {appState !== AppState.SigningOut && <Login />}
                        </div>
                    </UnauthenticatedTemplate>
                    <AuthenticatedTemplate>
                        <Chat classes={classes} appState={appState} setAppState={setAppState} />
                    </AuthenticatedTemplate>
                </>
            ) : (
                <Chat classes={classes} appState={appState} setAppState={setAppState} />
            )}
        </FluentProvider>
    );
};

const Chat = ({
    classes,
    appState,
    setAppState,
}: {
    classes: ReturnType<typeof useClasses>;
    appState: AppState;
    setAppState: (state: AppState) => void;
}) => {
    return (
        <div className={classes.container}>
            <div className={classes.header}>
                <Subtitle1 as="h1">Chat Copilot</Subtitle1>
                {appState > AppState.SettingUserInfo && (
                    <div className={classes.cornerItems}>
                        <div className={classes.cornerItems}>
                            <PluginGallery />
                            <UserSettingsMenu
                                setLoadingState={() => {
                                    setAppState(AppState.SigningOut);
                                }}
                            />
                        </div>
                    </div>
                )}
            </div>
            {appState === AppState.ProbeForBackend && (
                <BackendProbe
                    uri={process.env.REACT_APP_BACKEND_URI as string}
                    onBackendFound={() => {
                        if (AuthHelper.IsAuthAAD) {
                            setAppState(AppState.SettingUserInfo);
                        } else {
                            setAppState(AppState.LoadingChats);
                        }
                    }}
                />
            )}
            {appState === AppState.SettingUserInfo && (
                <Loading text={'Hang tight while we fetch your information...'} />
            )}
            {appState === AppState.ErrorLoadingUserInfo && (
                <Error text={'Oops, something went wrong. Please try signing out and signing back in.'} />
            )}
            {appState === AppState.LoadingChats && <Loading text="Loading Chats..." />}
            {appState === AppState.Chat && <ChatView />}
        </div>
    );
};

export default App;<|MERGE_RESOLUTION|>--- conflicted
+++ resolved
@@ -63,17 +63,11 @@
     const dispatch = useAppDispatch();
 
     const { instance, inProgress } = useMsal();
-<<<<<<< HEAD
-    const { activeUserInfo, features, isMigrating } = useAppSelector((state: RootState) => state.app);
-=======
     const { activeUserInfo, features, isMaintenance } = useAppSelector((state: RootState) => state.app);
->>>>>>> fe7ece48
     const isAuthenticated = useIsAuthenticated();
 
     const chat = useChat();
     const file = useFile();
-
-    console.log(`# ${isMigrating} (APP)`); // $$$
 
     useEffect(() => {
         if (isMaintenance && appState !== AppState.ProbeForBackend) {
@@ -136,11 +130,6 @@
             ]);
         }
 
-        if (isMigrating)
-        {
-            setAppState(AppState.ProbeForBackend);
-        }
-    
         // eslint-disable-next-line react-hooks/exhaustive-deps
     }, [instance, inProgress, isAuthenticated, appState, isMaintenance]);
 
