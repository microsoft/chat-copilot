--- conflicted
+++ resolved
@@ -8,12 +8,8 @@
 import { UserSettingsMenu } from './components/header/UserSettingsMenu';
 import { PluginGallery } from './components/open-api-plugins/PluginGallery';
 import { BackendProbe, ChatView, Error, Loading, Login } from './components/views';
-<<<<<<< HEAD
 import { useChat, useFile } from './libs/hooks';
-=======
-import { useChat } from './libs/hooks';
 import { AlertType } from './libs/models/AlertType';
->>>>>>> 2143f05b
 import { useAppDispatch, useAppSelector } from './redux/app/hooks';
 import { RootState } from './redux/app/store';
 import { FeatureKeys } from './redux/features/app/AppState';
