--- conflicted
+++ resolved
@@ -7,17 +7,8 @@
 import { FC, useEffect } from 'react';
 import { UserSettingsMenu } from './components/header/UserSettingsMenu';
 import { PluginGallery } from './components/open-api-plugins/PluginGallery';
-<<<<<<< HEAD
-import BackendProbe from './components/views/BackendProbe';
-import { ChatView } from './components/views/ChatView';
-import Loading from './components/views/Loading';
-import { Login } from './components/views/Login';
-import { useChat, useContentModerator } from './libs/hooks';
-import { AlertType } from './libs/models/AlertType';
-=======
 import { BackendProbe, ChatView, Error, Loading, Login } from './components/views';
 import { useChat } from './libs/hooks';
->>>>>>> 8edfcccf
 import { useAppDispatch, useAppSelector } from './redux/app/hooks';
 import { RootState } from './redux/app/store';
 import { FeatureKeys } from './redux/features/app/AppState';
