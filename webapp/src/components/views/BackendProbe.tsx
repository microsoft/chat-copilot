// Copyright (c) Microsoft. All rights reserved.

import { Body1, Spinner, Title3 } from '@fluentui/react-components';
import { FC, useEffect, useState } from 'react';
<<<<<<< HEAD
import { useSharedClasses } from '../../styles';
=======
>>>>>>> bc5231c5
import { useAppDispatch, useAppSelector } from '../../redux/app/hooks';
import { RootState } from '../../redux/app/store';
import { setMaintenance } from '../../redux/features/app/appSlice';
import { useSharedClasses } from '../../styles';

interface IData {
    uri: string;
    onBackendFound: () => void;
}

interface IMaintenance {
    title: string | null;
    message: string | null;
    note: string | null | undefined;
}

export const BackendProbe: FC<IData> = ({ uri, onBackendFound }) => {
    const classes = useSharedClasses();
    const dispatch = useAppDispatch();
    const { isMaintenance } = useAppSelector((state: RootState) => state.app);
    const healthUrl = new URL('healthz', uri);
    const migrationUrl = new URL('maintenancestatus', uri);

    const [model, setModel] = useState<IMaintenance | null>(null);

    useEffect(() => {
        const timer = setInterval(() => {
            const fetchHealthAsync = async () => {
                const result = await fetch(healthUrl);

                if (result.ok) {
                    onBackendFound();
                }
            };

            const fetchMaintenanceAsync = async () => {
                const result = await fetch(migrationUrl);
                if (!result.ok) {
                    return;
                }

<<<<<<< HEAD
                result.json()
                    .then(data => {
                        setModel(data as IMaintenance);
                    })
                    .catch(() => {
=======
                // Parse json from body
                result
                    .json()
                    .then((data) => {
                        // Body has payload.  This means the app is in maintenance
                        setModel(data as IMaintenance);
                    })
                    .catch(() => {
                        // JSON Exception since response has no body.  This means app is not in maintenance.
>>>>>>> bc5231c5
                        dispatch(setMaintenance(false));
                        onBackendFound();
                    });
            };

            if (!isMaintenance) {
                fetchHealthAsync().catch(() => {
                    // Ignore - this page is just a probe, so we don't need to show any errors if backend is not found
                });
            }

            fetchMaintenanceAsync().catch(() => {
                // Ignore - this page is just a probe, so we don't need to show any errors if backend is not found
            });
        }, 3000);

        return () => {
            clearInterval(timer);
        };
    });

    return (
        <>
            {isMaintenance ? (
                <div className={classes.informativeView}>
                    <Title3>{model?.title ?? 'Site undergoing maintenance...'}</Title3>
                    <Spinner />
                    <Body1>
<<<<<<< HEAD
                        {model?.message ??
                            'Planned site maintenance is underway.  We apologize for the disruption.'}
=======
                        {model?.message ?? 'Planned site maintenance is underway.  We apologize for the disruption.'}
>>>>>>> bc5231c5
                    </Body1>
                    <Body1>
                        <strong>
                            {model?.note ??
                                "Note: If this message doesn't resolve after a significant duration, refresh the browser."}
                        </strong>
                    </Body1>
                </div>
            ) : (
                <div className={classes.informativeView}>
                    <Title3>Looking for your backend</Title3>
                    <Spinner />
                    <Body1>
                        This sample expects to find a Semantic Kernel service from <strong>webapi/</strong> running at{' '}
                        <strong>{uri}</strong>
                    </Body1>
                    <Body1>
                        Run your Semantic Kernel service locally using Visual Studio, Visual Studio Code or by typing
                        the following command: <strong>dotnet run</strong>
                    </Body1>
                </div>
            )}
        </>
    );
};<|MERGE_RESOLUTION|>--- conflicted
+++ resolved
@@ -2,10 +2,6 @@
 
 import { Body1, Spinner, Title3 } from '@fluentui/react-components';
 import { FC, useEffect, useState } from 'react';
-<<<<<<< HEAD
-import { useSharedClasses } from '../../styles';
-=======
->>>>>>> bc5231c5
 import { useAppDispatch, useAppSelector } from '../../redux/app/hooks';
 import { RootState } from '../../redux/app/store';
 import { setMaintenance } from '../../redux/features/app/appSlice';
@@ -47,13 +43,6 @@
                     return;
                 }
 
-<<<<<<< HEAD
-                result.json()
-                    .then(data => {
-                        setModel(data as IMaintenance);
-                    })
-                    .catch(() => {
-=======
                 // Parse json from body
                 result
                     .json()
@@ -63,7 +52,6 @@
                     })
                     .catch(() => {
                         // JSON Exception since response has no body.  This means app is not in maintenance.
->>>>>>> bc5231c5
                         dispatch(setMaintenance(false));
                         onBackendFound();
                     });
@@ -92,12 +80,7 @@
                     <Title3>{model?.title ?? 'Site undergoing maintenance...'}</Title3>
                     <Spinner />
                     <Body1>
-<<<<<<< HEAD
-                        {model?.message ??
-                            'Planned site maintenance is underway.  We apologize for the disruption.'}
-=======
                         {model?.message ?? 'Planned site maintenance is underway.  We apologize for the disruption.'}
->>>>>>> bc5231c5
                     </Body1>
                     <Body1>
                         <strong>
