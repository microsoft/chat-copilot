--- conflicted
+++ resolved
@@ -69,7 +69,6 @@
         promptDetails = formatParagraphTextContent(prompt);
     } else {
         promptDetails = Object.entries(prompt).map(([key, value]) => {
-<<<<<<< HEAD
             let isStepwiseThoughtProcess = false;
             if (key === 'externalInformation') {
                 const information = value as DependencyDetails;
@@ -84,9 +83,6 @@
                 }
             }
 
-            return value ? (
-=======
-            const isStepwiseThoughtProcess = Constants.STEPWISE_RESULT_NOT_FOUND_REGEX.test(value as string);
             if (
                 key === 'chatMemories' &&
                 value &&
@@ -94,8 +90,8 @@
             ) {
                 value += '\nNo relevant document memories.';
             }
+          
             return value && key !== 'rawContent' ? (
->>>>>>> 1bcb11da
                 <div className={classes.prompt} key={`prompt-details-${key}`}>
                     <Body1Strong>{PromptSectionsNameMap[key]}</Body1Strong>
                     {isStepwiseThoughtProcess ? (
