--- conflicted
+++ resolved
@@ -1,24 +1,19 @@
 // Copyright (c) Microsoft. All rights reserved.
 
 import { Persona, Text, makeStyles, mergeClasses, shorthands, tokens } from '@fluentui/react-components';
+import { ThumbDislike24Filled, ThumbLike16Filled } from '@fluentui/react-icons';
 import React from 'react';
-<<<<<<< HEAD
-import { AuthorRoles, ChatMessageType, IChatMessage } from '../../../libs/models/ChatMessage';
 import { GetResponseOptions, useChat } from '../../../libs/hooks/useChat';
-=======
 import { AuthorRoles, ChatMessageType, IChatMessage, UserFeedback } from '../../../libs/models/ChatMessage';
-import { GetResponseOptions, useChat } from '../../../libs/useChat';
->>>>>>> 90b9eafe
 import { useAppSelector } from '../../../redux/app/hooks';
 import { RootState } from '../../../redux/app/store';
 import { Breakpoints, customTokens } from '../../../styles';
 import { timestampToDateString } from '../../utils/TextUtils';
 import { PlanViewer } from '../plan-viewer/PlanViewer';
 import { PromptDetails } from '../prompt-details/PromptDetails';
+import * as utils from './../../utils/TextUtils';
 import { ChatHistoryDocumentContent } from './ChatHistoryDocumentContent';
 import { ChatHistoryTextContent } from './ChatHistoryTextContent';
-import * as utils from './../../utils/TextUtils';
-import { ThumbLike16Filled, ThumbDislike24Filled } from '@fluentui/react-icons';
 import { UserFeedbackActions } from './UserFeedbackActions';
 
 const useClasses = makeStyles({
@@ -49,7 +44,7 @@
         ...shorthands.padding(tokens.spacingVerticalS, tokens.spacingHorizontalL),
     },
     me: {
-        backgroundColor: "#e8ebf9",
+        backgroundColor: '#e8ebf9',
     },
     time: {
         color: tokens.colorNeutralForeground3,
