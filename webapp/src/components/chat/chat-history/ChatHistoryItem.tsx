// Copyright (c) Microsoft. All rights reserved.

<<<<<<< HEAD
import { AvatarProps, Persona, Text, makeStyles, mergeClasses, shorthands } from '@fluentui/react-components';
import { ThumbDislike24Filled, ThumbLike16Filled } from '@fluentui/react-icons';
=======
import { Persona, Text, makeStyles, mergeClasses, shorthands } from '@fluentui/react-components';
import { ThumbDislikeFilled, ThumbLikeFilled } from '@fluentui/react-icons';
>>>>>>> 6415a998
import React from 'react';
import { DefaultChatUser } from '../../../libs/auth/AuthHelper';
import { GetResponseOptions, useChat } from '../../../libs/hooks/useChat';
import { AuthorRoles, ChatMessageType, IChatMessage, UserFeedback } from '../../../libs/models/ChatMessage';
import { useAppSelector } from '../../../redux/app/hooks';
import { RootState } from '../../../redux/app/store';
import { FeatureKeys } from '../../../redux/features/app/AppState';
import { Breakpoints, customTokens } from '../../../styles';
import { timestampToDateString } from '../../utils/TextUtils';
import { PlanViewer } from '../plan-viewer/PlanViewer';
import { PromptDialog } from '../prompt-dialog/PromptDialog';
import { TypingIndicator } from '../typing-indicator/TypingIndicator';
import * as utils from './../../utils/TextUtils';
import { ChatHistoryDocumentContent } from './ChatHistoryDocumentContent';
import { ChatHistoryTextContent } from './ChatHistoryTextContent';
import { UserFeedbackActions } from './UserFeedbackActions';

const useClasses = makeStyles({
    root: {
        display: 'flex',
        flexDirection: 'row',
        maxWidth: '75%',
        ...shorthands.borderRadius(customTokens.borderRadiusMedium),
        ...Breakpoints.small({
            maxWidth: '100%',
        }),
        ...shorthands.gap(customTokens.spacingHorizontalXS),
    },
    debug: {
        position: 'absolute',
        top: '-4px',
        right: '-4px',
    },
    alignEnd: {
        alignSelf: 'flex-end',
    },
    persona: {
        paddingTop: customTokens.spacingVerticalS,
    },
    item: {
        backgroundColor: customTokens.colorNeutralBackground1,
        ...shorthands.borderRadius(customTokens.borderRadiusMedium),
        ...shorthands.padding(customTokens.spacingVerticalS, customTokens.spacingHorizontalL),
    },
    me: {
        backgroundColor: customTokens.colorMeBackground,
    },
    time: {
        color: customTokens.colorNeutralForeground3,
        fontSize: customTokens.fontSizeBase200,
        fontWeight: 400,
    },
    header: {
        position: 'relative',
        display: 'flex',
        flexDirection: 'row',
        ...shorthands.gap(customTokens.spacingHorizontalL),
    },
    canvas: {
        width: '100%',
        textAlign: 'center',
    },
    image: {
        maxWidth: '250px',
    },
    blur: {
        filter: 'blur(5px)',
    },
});

interface ChatHistoryItemProps {
    message: IChatMessage;
    getResponse: (options: GetResponseOptions) => Promise<void>;
    messageIndex: number;
}

export const ChatHistoryItem: React.FC<ChatHistoryItemProps> = ({ message, getResponse, messageIndex }) => {
    const classes = useClasses();

    const chat = useChat();
    const { conversations, selectedId } = useAppSelector((state: RootState) => state.conversations);
    const { activeUserInfo, features } = useAppSelector((state: RootState) => state.app);

    const isDefaultUser = message.userId === DefaultChatUser.id;
    const isMe = isDefaultUser || (message.authorRole === AuthorRoles.User && message.userId === activeUserInfo?.id);
    const isBot = message.authorRole === AuthorRoles.Bot;
    const user = isDefaultUser
        ? DefaultChatUser
        : chat.getChatUserById(message.userName, selectedId, conversations[selectedId].users);
    const fullName = user?.fullName ?? message.userName;

    const avatar: AvatarProps = isBot
        ? { image: { src: conversations[selectedId].botProfilePicture } }
        : isDefaultUser
        ? { idForColor: selectedId, color: 'colorful' }
        : { name: fullName, color: 'colorful' };

    let content: JSX.Element;
    if (isBot && message.type === ChatMessageType.Plan) {
        content = <PlanViewer message={message} messageIndex={messageIndex} getResponse={getResponse} />;
    } else if (message.type === ChatMessageType.Document) {
        content = <ChatHistoryDocumentContent isMe={isMe} message={message} />;
    } else {
        content =
            isBot && message.content.length === 0 ? <TypingIndicator /> : <ChatHistoryTextContent message={message} />;
    }

    // TODO: [Issue #42] Persistent RLHF, hook up to model
    // Currently for demonstration purposes only, no feedback is actually sent to kernel / model
    const showShowRLHFMessage =
        features[FeatureKeys.RLHF].enabled &&
        message.userFeedback === UserFeedback.Requested &&
        messageIndex === conversations[selectedId].messages.length - 1 &&
        message.userId === 'bot';

    return (
        <div
            className={isMe ? mergeClasses(classes.root, classes.alignEnd) : classes.root}
            // The following data attributes are needed for CI and testing
            data-testid={`chat-history-item-${messageIndex}`}
            data-username={fullName}
            data-content={utils.formatChatTextContent(message.content)}
        >
            {
                <Persona
                    className={classes.persona}
                    avatar={avatar}
                    presence={
                        !features[FeatureKeys.SimplifiedExperience].enabled && !isMe
                            ? { status: 'available' }
                            : undefined
                    }
                />
            }
            <div className={isMe ? mergeClasses(classes.item, classes.me) : classes.item}>
                <div className={classes.header}>
                    {!isMe && <Text weight="semibold">{fullName}</Text>}
                    <Text className={classes.time}>{timestampToDateString(message.timestamp, true)}</Text>
                    {isBot && <PromptDialog message={message} />}
                </div>
                {content}
                {showShowRLHFMessage && <UserFeedbackActions messageIndex={messageIndex} />}
            </div>
            {features[FeatureKeys.RLHF].enabled && message.userFeedback === UserFeedback.Positive && (
                <ThumbLikeFilled color="gray" />
            )}
            {features[FeatureKeys.RLHF].enabled && message.userFeedback === UserFeedback.Negative && (
                <ThumbDislikeFilled color="gray" />
            )}
        </div>
    );
};<|MERGE_RESOLUTION|>--- conflicted
+++ resolved
@@ -1,12 +1,7 @@
 // Copyright (c) Microsoft. All rights reserved.
 
-<<<<<<< HEAD
 import { AvatarProps, Persona, Text, makeStyles, mergeClasses, shorthands } from '@fluentui/react-components';
-import { ThumbDislike24Filled, ThumbLike16Filled } from '@fluentui/react-icons';
-=======
-import { Persona, Text, makeStyles, mergeClasses, shorthands } from '@fluentui/react-components';
 import { ThumbDislikeFilled, ThumbLikeFilled } from '@fluentui/react-icons';
->>>>>>> 6415a998
 import React from 'react';
 import { DefaultChatUser } from '../../../libs/auth/AuthHelper';
 import { GetResponseOptions, useChat } from '../../../libs/hooks/useChat';
