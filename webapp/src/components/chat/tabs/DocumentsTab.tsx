// Copyright (c) Microsoft. All rights reserved.

import {
    Button,
    Label,
    ProgressBar,
    Radio,
    RadioGroup,
    Spinner,
    Table,
    TableBody,
    TableCell,
    TableCellLayout,
    TableColumnDefinition,
    TableColumnId,
    TableHeader,
    TableHeaderCell,
    TableHeaderCellProps,
    TableRow,
    Tooltip,
    createTableColumn,
    makeStyles,
    shorthands,
    tokens,
    useTableFeatures,
    useTableSort,
} from '@fluentui/react-components';
import {
    DocumentArrowUp20Regular,
    DocumentPdfRegular,
    DocumentTextRegular,
    FluentIconsProps,
} from '@fluentui/react-icons';
import * as React from 'react';
import { useRef } from 'react';
<<<<<<< HEAD
import { useDispatch } from 'react-redux';
=======
>>>>>>> d5b12784
import { useChat, useFile } from '../../../libs/hooks';
import { ChatMemorySource } from '../../../libs/models/ChatMemorySource';
import { useAppSelector } from '../../../redux/app/hooks';
import { RootState } from '../../../redux/app/store';
import { timestampToDateString } from '../../utils/TextUtils';
import { TabView } from './TabView';

const EmptyGuid = '00000000-0000-0000-0000-000000000000';

const useClasses = makeStyles({
    functional: {
        display: 'flex',
        flexDirection: 'row',
        ...shorthands.margin('0', '0', tokens.spacingVerticalS, '0'),
    },
    uploadButton: {
        ...shorthands.margin('0', tokens.spacingHorizontalS, '0', '0'),
    },
    vectorDatabase: {
        display: 'flex',
        flexDirection: 'row',
        alignItems: 'baseline',
        marginLeft: 'auto',
        ...shorthands.gap(tokens.spacingHorizontalSNudge),
    },
    table: {
        backgroundColor: tokens.colorNeutralBackground1,
    },
    tableHeader: {
        fontWeight: tokens.fontSizeBase600,
    },
});

interface TableItem {
    id: string;
    chatId: string;
    name: {
        label: string;
        icon: JSX.Element;
        url?: string;
    };
    createdOn: {
        label: string;
        timestamp: number;
    };
    tokens: number;
}

export const DocumentsTab: React.FC = () => {
    const classes = useClasses();
    const chat = useChat();
    const fileHandler = useFile();
<<<<<<< HEAD
    const dispatch = useDispatch();
=======

    const { serviceOptions } = useAppSelector((state: RootState) => state.app);
>>>>>>> d5b12784
    const { conversations, selectedId } = useAppSelector((state: RootState) => state.conversations);
    const { importingDocuments } = conversations[selectedId];

    const [resources, setResources] = React.useState<ChatMemorySource[]>([]);
    const documentFileRef = useRef<HTMLInputElement | null>(null);

    React.useEffect(() => {
        if (!conversations[selectedId].disabled) {
            const importingResources = importingDocuments
                ? importingDocuments.map((document, index) => {
                      return {
                          id: `in-progress-${index}`,
                          chatId: selectedId,
                          sourceType: 'N/A',
                          name: document,
                          sharedBy: 'N/A',
                          createdOn: 0,
                          tokens: 0,
                      } as ChatMemorySource;
                  })
                : [];
            setResources(importingResources);

            void chat.getChatMemorySources(selectedId).then((sources) => {
                setResources([...importingResources, ...sources]);
            });
        }
        // We don't want to have chat as one of the dependencies as it will cause infinite loop.
        // eslint-disable-next-line react-hooks/exhaustive-deps
    }, [importingDocuments, selectedId]);

<<<<<<< HEAD
    const handleImport = () => {
        const files = documentFileRef.current?.files;

        if (files && files.length > 0) {
            // Deep copy the FileList into an array so that the function
            // maintains a list of files to import before the import is complete.
            const filesArray = Array.from(files);

            dispatch(
                setImportingDocumentsToConversation({
                    importingDocuments: filesArray.map((file) => file.name),
                    chatId: selectedId,
                }),
            );

            void chat.importDocument(selectedId, filesArray).finally(() => {
                dispatch(
                    setImportingDocumentsToConversation({
                        importingDocuments: [],
                        chatId: selectedId,
                    }),
                );
            });
        }

        // Reset the file input so that the onChange event will
        // be triggered even if the same file is selected again.
        if (documentFileRef.current?.value) {
            documentFileRef.current.value = '';
        }
    };

    const handleDelete = async (chatId: string, fileId: string) => {
        try {
            await fileHandler.deleteFile(chatId, fileId);
            // Update the state immediately after deleting the file
            setResources((prevResources) => prevResources.filter((resource) => resource.id !== fileId));
        } catch (error) {
            console.error('Failed to delete the file:', error);
        }
    };

    const { columns, rows } = useTable(resources, handleDelete);
=======
    const { columns, rows } = useTable(resources);
>>>>>>> d5b12784
    return (
        <TabView
            title="Documents"
            learnMoreDescription="document embeddings"
            learnMoreLink="https://aka.ms/sk-docs-vectordb"
        >
            <div className={classes.functional}>
                {/* Hidden input for file upload. Only accept .txt and .pdf files for now. */}
                <input
                    type="file"
                    ref={documentFileRef}
                    style={{ display: 'none' }}
                    accept=".txt,.pdf,.md,.jpg,.jpeg,.png,.tif,.tiff"
                    multiple={true}
                    onChange={() => {
                        void fileHandler.handleImport(selectedId, documentFileRef);
                    }}
                />
                <Tooltip content="Embed file into chat session" relationship="label">
                    <Button
                        className={classes.uploadButton}
                        icon={<DocumentArrowUp20Regular />}
                        disabled={
                            conversations[selectedId].disabled || (importingDocuments && importingDocuments.length > 0)
                        }
                        onClick={() => documentFileRef.current?.click()}
                    >
                        Upload
                    </Button>
                </Tooltip>
                {importingDocuments && importingDocuments.length > 0 && <Spinner size="tiny" />}
                {/* Hardcode vector database as we don't support switching vector store dynamically now. */}
                <div className={classes.vectorDatabase}>
                    <Label size="large">Vector Database</Label>
                    <RadioGroup
                        defaultValue={serviceOptions.memoryStore.selectedType}
                        layout="horizontal"
                        disabled={conversations[selectedId].disabled}
                    >
                        {serviceOptions.memoryStore.types.map((storeType) => {
                            return (
                                <Radio
                                    key={storeType}
                                    value={storeType}
                                    label={storeType}
                                    disabled={storeType !== serviceOptions.memoryStore.selectedType}
                                />
                            );
                        })}
                    </RadioGroup>
                </div>
            </div>
            <Table aria-label="External resource table" className={classes.table}>
                <TableHeader>
                    <TableRow>{columns.map((column) => column.renderHeaderCell())}</TableRow>
                </TableHeader>
                <TableBody>
                    {rows.map((item) => (
                        <TableRow key={item.id}>{columns.map((column) => column.renderCell(item))}</TableRow>
                    ))}
                </TableBody>
            </Table>
        </TabView>
    );
};

function useTable(resources: ChatMemorySource[], handleDelete: (chatId: string, fileId: string) => Promise<void>) {
    const headerSortProps = (columnId: TableColumnId): TableHeaderCellProps => ({
        onClick: (e: React.MouseEvent) => {
            toggleColumnSort(e, columnId);
        },
        sortDirection: getSortDirection(columnId),
    });

    const columns: Array<TableColumnDefinition<TableItem>> = [
        createTableColumn<TableItem>({
            columnId: 'name',
            renderHeaderCell: () => (
                <TableHeaderCell key="name" {...headerSortProps('name')}>
                    Name
                </TableHeaderCell>
            ),
            renderCell: (item) => (
                <TableCell key={item.id}>
                    <TableCellLayout media={item.name.icon} truncate>
                        <a href={item.name.url} title={item.name.label}>
                            {item.name.label}
                        </a>
                    </TableCellLayout>
                </TableCell>
            ),
            compare: (a, b) => {
                const comparison = a.name.label.localeCompare(b.name.label);
                return getSortDirection('name') === 'ascending' ? comparison : comparison * -1;
            },
        }),
        createTableColumn<TableItem>({
            columnId: 'createdOn',
            renderHeaderCell: () => (
                <TableHeaderCell key="createdOn" {...headerSortProps('createdOn')}>
                    Created on
                </TableHeaderCell>
            ),
            renderCell: (item) => (
                <TableCell key={item.createdOn.timestamp} title={new Date(item.createdOn.timestamp).toLocaleString()}>
                    {item.id.startsWith('in-progress') ? 'N/A' : item.createdOn.label}
                </TableCell>
            ),
            compare: (a, b) => {
                const comparison = a.createdOn.timestamp > b.createdOn.timestamp ? 1 : -1;
                return getSortDirection('createdOn') === 'ascending' ? comparison : comparison * -1;
            },
        }),
        createTableColumn<TableItem>({
            columnId: 'tokenCounts',
            renderHeaderCell: () => (
                <TableHeaderCell key="tokenCounts" {...headerSortProps('tokenCounts')}>
                    Token Count
                </TableHeaderCell>
            ),
            renderCell: (item) => (
                <TableCell key={`${item.id}-tokens`}>
                    {item.id.startsWith('in-progress') ? 'N/A' : item.tokens}
                </TableCell>
            ),
            compare: (a, b) => {
                const aAccess = getAccessString(a.chatId);
                const bAccess = getAccessString(b.chatId);
                const comparison = aAccess.localeCompare(bAccess);
                return getSortDirection('tokenCounts') === 'ascending' ? comparison : comparison * -1;
            },
        }),
        createTableColumn<TableItem>({
            columnId: 'access',
            renderHeaderCell: () => (
                <TableHeaderCell key="access" {...headerSortProps('access')}>
                    Access
                </TableHeaderCell>
            ),
            renderCell: (item) => (
                <TableCell key={`${item.id} ${item.name.label}`}>{getAccessString(item.chatId)}</TableCell>
            ),
            compare: (a, b) => {
                const aAccess = getAccessString(a.chatId);
                const bAccess = getAccessString(b.chatId);
                const comparison = aAccess.localeCompare(bAccess);
                return getSortDirection('access') === 'ascending' ? comparison : comparison * -1;
            },
        }),
        createTableColumn<TableItem>({
            columnId: 'progress',
            renderHeaderCell: () => (
                <TableHeaderCell key="progress" {...headerSortProps('progress')}>
                    Progress
                </TableHeaderCell>
            ),
            renderCell: (item) => (
                <TableCell key={`${item.id}-progress`}>
                    <ProgressBar
                        max={1}
                        value={item.id.startsWith('in-progress') ? undefined : 1} // Hack: tokens stores the progress bar percentage.
                        shape="rounded"
                        thickness="large"
                        color={item.id.startsWith('in-progress') ? 'brand' : 'success'}
                    />
                </TableCell>
            ),
            compare: (a, b) => {
                const aAccess = getAccessString(a.chatId);
                const bAccess = getAccessString(b.chatId);
                const comparison = aAccess.localeCompare(bAccess);
                return getSortDirection('progress') === 'ascending' ? comparison : comparison * -1;
            },
        }),
        // Add a new column for the delete button
        createTableColumn<TableItem>({
            columnId: 'delete',
            renderHeaderCell: () => (
                <TableHeaderCell key="delete">
                    Delete
                </TableHeaderCell>
            ),
            renderCell: (item) => (
                <TableCell key={`${item.id}-delete`}>
                    <button onClick={() => handleDelete(item.chatId, item.id)}>Delete</button>
                </TableCell>
            ),
        }),
    ];

    const items = resources.map((item) => ({
        id: item.id,
        chatId: item.chatId,
        name: {
            label: item.name,
            icon: getFileIconByFileExtension(item.name),
            url: item.hyperlink,
        },
        createdOn: {
            label: timestampToDateString(item.createdOn),
            timestamp: item.createdOn,
        },
        tokens: item.tokens,
    }));

    const {
        sort: { getSortDirection, toggleColumnSort, sortColumn },
    } = useTableFeatures(
        {
            columns,
            items,
        },
        [
            useTableSort({
                defaultSortState: { sortColumn: 'createdOn', sortDirection: 'descending' },
            }),
        ],
    );

    if (sortColumn) {
        items.sort((a, b) => {
            const compare = columns.find((column) => column.columnId === sortColumn)?.compare;
            return compare?.(a, b) ?? 0;
        });
    }

    return { columns, rows: items, handleDelete };
}

function getAccessString(chatId: string) {
    return chatId === EmptyGuid ? 'Global' : 'This chat';
}

export function getFileIconByFileExtension(fileName: string, props: FluentIconsProps = {}) {
    const extension = fileName.toLowerCase().substring(fileName.lastIndexOf('.') + 1);
    if (extension === 'pdf') {
        return <DocumentPdfRegular {...props} />;
    }
    return <DocumentTextRegular {...props} />;
}<|MERGE_RESOLUTION|>--- conflicted
+++ resolved
@@ -33,10 +33,6 @@
 } from '@fluentui/react-icons';
 import * as React from 'react';
 import { useRef } from 'react';
-<<<<<<< HEAD
-import { useDispatch } from 'react-redux';
-=======
->>>>>>> d5b12784
 import { useChat, useFile } from '../../../libs/hooks';
 import { ChatMemorySource } from '../../../libs/models/ChatMemorySource';
 import { useAppSelector } from '../../../redux/app/hooks';
@@ -89,12 +85,8 @@
     const classes = useClasses();
     const chat = useChat();
     const fileHandler = useFile();
-<<<<<<< HEAD
-    const dispatch = useDispatch();
-=======
 
     const { serviceOptions } = useAppSelector((state: RootState) => state.app);
->>>>>>> d5b12784
     const { conversations, selectedId } = useAppSelector((state: RootState) => state.conversations);
     const { importingDocuments } = conversations[selectedId];
 
@@ -126,39 +118,6 @@
         // eslint-disable-next-line react-hooks/exhaustive-deps
     }, [importingDocuments, selectedId]);
 
-<<<<<<< HEAD
-    const handleImport = () => {
-        const files = documentFileRef.current?.files;
-
-        if (files && files.length > 0) {
-            // Deep copy the FileList into an array so that the function
-            // maintains a list of files to import before the import is complete.
-            const filesArray = Array.from(files);
-
-            dispatch(
-                setImportingDocumentsToConversation({
-                    importingDocuments: filesArray.map((file) => file.name),
-                    chatId: selectedId,
-                }),
-            );
-
-            void chat.importDocument(selectedId, filesArray).finally(() => {
-                dispatch(
-                    setImportingDocumentsToConversation({
-                        importingDocuments: [],
-                        chatId: selectedId,
-                    }),
-                );
-            });
-        }
-
-        // Reset the file input so that the onChange event will
-        // be triggered even if the same file is selected again.
-        if (documentFileRef.current?.value) {
-            documentFileRef.current.value = '';
-        }
-    };
-
     const handleDelete = async (chatId: string, fileId: string) => {
         try {
             await fileHandler.deleteFile(chatId, fileId);
@@ -170,9 +129,7 @@
     };
 
     const { columns, rows } = useTable(resources, handleDelete);
-=======
-    const { columns, rows } = useTable(resources);
->>>>>>> d5b12784
+
     return (
         <TabView
             title="Documents"
