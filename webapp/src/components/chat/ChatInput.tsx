--- conflicted
+++ resolved
@@ -227,11 +227,9 @@
                         }}
                     />
                     <Button
-<<<<<<< HEAD
-                        disabled={conversations[selectedId].disabled || documentImporting}
-=======
-                        disabled={importingDocuments && importingDocuments.length > 0}
->>>>>>> 8bc548f9
+                        disabled={
+                            conversations[selectedId].disabled || (importingDocuments && importingDocuments.length > 0)
+                        }
                         appearance="transparent"
                         icon={<AttachRegular />}
                         onClick={() => documentFileRef.current?.click()}
