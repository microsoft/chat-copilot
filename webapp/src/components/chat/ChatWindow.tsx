// Copyright (c) Microsoft. All rights reserved.

import {
    Button,
    Label,
    makeStyles,
    Persona,
    Popover,
    PopoverSurface,
    PopoverTrigger,
    SelectTabEventHandler,
    shorthands,
    Tab,
    TabList,
    TabValue,
    tokens,
    Tooltip,
} from '@fluentui/react-components';
<<<<<<< HEAD
import { Edit24Filled, EditRegular, Person16Regular } from '@fluentui/react-icons';
import React, { useEffect, useState } from 'react';
import { AuthHelper } from '../../libs/auth/AuthHelper';
import { AlertType } from '../../libs/models/AlertType';
import { ChatService } from '../../libs/services/ChatService';
import { useAppDispatch, useAppSelector } from '../../redux/app/hooks';
=======
import { Edit24Filled, EditRegular, Map16Regular, Person16Regular } from '@fluentui/react-icons';
import React, { useState } from 'react';
import { useAppSelector } from '../../redux/app/hooks';
>>>>>>> d74b4605
import { RootState } from '../../redux/app/store';
import { FeatureKeys } from '../../redux/features/app/AppState';
import { Alerts } from '../shared/Alerts';
import { ChatRoom } from './ChatRoom';
import { ParticipantsList } from './controls/ParticipantsList';
import { ShareBotMenu } from './controls/ShareBotMenu';
<<<<<<< HEAD
import { DocumentsTab } from './tabs/DocumentsTab';
import { PersonaTab } from './tabs/PersonaTab';
=======
import { EditChatName } from './shared/EditChatName';
import { DocumentsTab } from './tabs/DocumentsTab';
import { PersonaTab } from './tabs/PersonaTab';
import { PlansTab } from './tabs/PlansTab';
>>>>>>> d74b4605

const useClasses = makeStyles({
    root: {
        display: 'flex',
        flexDirection: 'column',
        width: '100%',
        backgroundColor: tokens.colorNeutralBackground3,
        boxShadow: 'rgb(0 0 0 / 25%) 0 0.2rem 0.4rem -0.075rem',
    },
    header: {
        ...shorthands.borderBottom('1px', 'solid', 'rgb(0 0 0 / 10%)'),
        ...shorthands.padding(tokens.spacingVerticalS, tokens.spacingHorizontalM),
        backgroundColor: tokens.colorNeutralBackground4,
        display: 'flex',
        flexDirection: 'row',
        boxSizing: 'border-box',
        width: '100%',
        justifyContent: 'space-between',
    },
    title: {
        ...shorthands.gap(tokens.spacingHorizontalM),
        alignItems: 'center',
        display: 'flex',
        flexDirection: 'row',
    },
    controls: {
        display: 'flex',
        alignItems: 'center',
    },
    popoverHeader: {
        ...shorthands.margin('0'),
        paddingBottom: tokens.spacingVerticalXXS,
        fontStyle: 'normal',
        fontWeight: '600',
    },
    popover: {
        display: 'flex',
        flexDirection: 'column',
        alignItems: 'flex-start',
        justifyContent: 'center',
        ...shorthands.padding(tokens.spacingVerticalXXL),
        ...shorthands.gap(tokens.spacingVerticalMNudge),
        width: '398px',
    },
    input: {
        width: '100%',
    },
    buttons: {
        display: 'flex',
        alignSelf: 'end',
        ...shorthands.gap(tokens.spacingVerticalS),
    },
    alerts: {
        display: 'flex',
        flexDirection: 'column',
        ...shorthands.margin(0, '72px'),
    },
});

export const ChatWindow: React.FC = () => {
    const classes = useClasses();
    const { features } = useAppSelector((state: RootState) => state.app);

    const showShareBotMenu = features[FeatureKeys.BotAsDocs].enabled || features[FeatureKeys.MultiUserChat].enabled;

    const { conversations, selectedId } = useAppSelector((state: RootState) => state.conversations);
    const chatName = conversations[selectedId].title;

    const [isEditing, setIsEditing] = useState<boolean>(false);

<<<<<<< HEAD
    const onSave = async () => {
        if (chatName !== title) {
            await chatService.editChatAsync(
                conversations[selectedId].id,
                title,
                conversations[selectedId].systemDescription,
                conversations[selectedId].memoryBalance,
                await AuthHelper.getSKaaSAccessToken(instance, inProgress),
            );

            dispatch(editConversationTitle({ id: selectedId, newTitle: title }));
        }
        setIsEditing(!isEditing);
    };

=======
>>>>>>> d74b4605
    const [selectedTab, setSelectedTab] = React.useState<TabValue>('chat');
    const onTabSelect: SelectTabEventHandler = (_event, data) => {
        setSelectedTab(data.value);
    };

    return (
        <div className={classes.root}>
            <div className={classes.header}>
                <div className={classes.title}>
                    {!features[FeatureKeys.SimplifiedExperience].enabled && (
                        <>
                            <Persona
                                key={'Semantic Kernel Bot'}
                                size="medium"
                                avatar={{ image: { src: conversations[selectedId].botProfilePicture } }}
                                presence={{ status: 'available' }}
                            />
                            <Label size="large" weight="semibold">
                                {chatName}
                            </Label>
                            <Popover open={isEditing}>
                                <PopoverTrigger disableButtonEnhancement>
                                    <Tooltip content={'Edit conversation name'} relationship="label">
                                        <Button
                                            data-testid="editChatTitleButton"
                                            icon={isEditing ? <Edit24Filled /> : <EditRegular />}
                                            appearance="transparent"
                                            onClick={() => {
                                                setIsEditing(true);
                                            }}
                                            disabled={!chatName}
                                            aria-label="Edit conversation name"
                                        />
                                    </Tooltip>
                                </PopoverTrigger>
                                <PopoverSurface className={classes.popover}>
                                    <h3 className={classes.popoverHeader}>Bot name</h3>
                                    <EditChatName
                                        name={chatName}
                                        chatId={selectedId}
                                        exitEdits={() => {
                                            setIsEditing(false);
                                        }}
                                        textButtons
                                    />
                                </PopoverSurface>
                            </Popover>
                        </>
                    )}
                    <TabList selectedValue={selectedTab} onTabSelect={onTabSelect}>
                        <Tab data-testid="chatTab" id="chat" value="chat">
                            Chat
                        </Tab>
                        <Tab data-testid="documentsTab" id="documents" value="documents">
                            Documents
                        </Tab>
<<<<<<< HEAD
                        <Tab data-testid="personaTab" id="persona" value="persona" icon={<Person16Regular />}>
                            Persona
                        </Tab>
=======
                        {features[FeatureKeys.PluginsPlannersAndPersonas].enabled && (
                            <>
                                <Tab data-testid="plansTab" id="plans" value="plans" icon={<Map16Regular />}>
                                    Plans
                                </Tab>
                                <Tab data-testid="personaTab" id="persona" value="persona" icon={<Person16Regular />}>
                                    Persona
                                </Tab>
                            </>
                        )}
>>>>>>> d74b4605
                    </TabList>
                </div>
                <div className={classes.controls}>
                    {!features[FeatureKeys.SimplifiedExperience].enabled && (
                        <div data-testid="chatParticipantsView">
                            <ParticipantsList participants={conversations[selectedId].users} />
                        </div>
                    )}
                    {showShareBotMenu && (
                        <div>
                            <ShareBotMenu chatId={selectedId} chatTitle={chatName} />
                        </div>
                    )}
                </div>
            </div>
            {selectedTab === 'chat' && <ChatRoom />}
<<<<<<< HEAD
            {selectedTab === 'documents' && <DocumentsTab />}
            {selectedTab === 'persona' && <PersonaTab />}
            {selectedTab !== 'chat' && <div className={classes.alerts}>
                <Alerts />
            </div>}
=======
            {selectedTab === 'documents' && <DocumentsTab chatId={selectedId} />}
            {selectedTab === 'plans' && <PlansTab />}
            {selectedTab === 'persona' && <PersonaTab />}
            {selectedTab !== 'chat' && (
                <div className={classes.alerts}>
                    <Alerts />
                </div>
            )}
>>>>>>> d74b4605
        </div>
    );
};<|MERGE_RESOLUTION|>--- conflicted
+++ resolved
@@ -16,33 +16,19 @@
     tokens,
     Tooltip,
 } from '@fluentui/react-components';
-<<<<<<< HEAD
-import { Edit24Filled, EditRegular, Person16Regular } from '@fluentui/react-icons';
-import React, { useEffect, useState } from 'react';
-import { AuthHelper } from '../../libs/auth/AuthHelper';
-import { AlertType } from '../../libs/models/AlertType';
-import { ChatService } from '../../libs/services/ChatService';
-import { useAppDispatch, useAppSelector } from '../../redux/app/hooks';
-=======
 import { Edit24Filled, EditRegular, Map16Regular, Person16Regular } from '@fluentui/react-icons';
 import React, { useState } from 'react';
 import { useAppSelector } from '../../redux/app/hooks';
->>>>>>> d74b4605
 import { RootState } from '../../redux/app/store';
 import { FeatureKeys } from '../../redux/features/app/AppState';
 import { Alerts } from '../shared/Alerts';
 import { ChatRoom } from './ChatRoom';
 import { ParticipantsList } from './controls/ParticipantsList';
 import { ShareBotMenu } from './controls/ShareBotMenu';
-<<<<<<< HEAD
-import { DocumentsTab } from './tabs/DocumentsTab';
-import { PersonaTab } from './tabs/PersonaTab';
-=======
 import { EditChatName } from './shared/EditChatName';
 import { DocumentsTab } from './tabs/DocumentsTab';
 import { PersonaTab } from './tabs/PersonaTab';
 import { PlansTab } from './tabs/PlansTab';
->>>>>>> d74b4605
 
 const useClasses = makeStyles({
     root: {
@@ -113,24 +99,6 @@
 
     const [isEditing, setIsEditing] = useState<boolean>(false);
 
-<<<<<<< HEAD
-    const onSave = async () => {
-        if (chatName !== title) {
-            await chatService.editChatAsync(
-                conversations[selectedId].id,
-                title,
-                conversations[selectedId].systemDescription,
-                conversations[selectedId].memoryBalance,
-                await AuthHelper.getSKaaSAccessToken(instance, inProgress),
-            );
-
-            dispatch(editConversationTitle({ id: selectedId, newTitle: title }));
-        }
-        setIsEditing(!isEditing);
-    };
-
-=======
->>>>>>> d74b4605
     const [selectedTab, setSelectedTab] = React.useState<TabValue>('chat');
     const onTabSelect: SelectTabEventHandler = (_event, data) => {
         setSelectedTab(data.value);
@@ -187,11 +155,6 @@
                         <Tab data-testid="documentsTab" id="documents" value="documents">
                             Documents
                         </Tab>
-<<<<<<< HEAD
-                        <Tab data-testid="personaTab" id="persona" value="persona" icon={<Person16Regular />}>
-                            Persona
-                        </Tab>
-=======
                         {features[FeatureKeys.PluginsPlannersAndPersonas].enabled && (
                             <>
                                 <Tab data-testid="plansTab" id="plans" value="plans" icon={<Map16Regular />}>
@@ -202,7 +165,6 @@
                                 </Tab>
                             </>
                         )}
->>>>>>> d74b4605
                     </TabList>
                 </div>
                 <div className={classes.controls}>
@@ -219,14 +181,7 @@
                 </div>
             </div>
             {selectedTab === 'chat' && <ChatRoom />}
-<<<<<<< HEAD
             {selectedTab === 'documents' && <DocumentsTab />}
-            {selectedTab === 'persona' && <PersonaTab />}
-            {selectedTab !== 'chat' && <div className={classes.alerts}>
-                <Alerts />
-            </div>}
-=======
-            {selectedTab === 'documents' && <DocumentsTab chatId={selectedId} />}
             {selectedTab === 'plans' && <PlansTab />}
             {selectedTab === 'persona' && <PersonaTab />}
             {selectedTab !== 'chat' && (
@@ -234,7 +189,6 @@
                     <Alerts />
                 </div>
             )}
->>>>>>> d74b4605
         </div>
     );
 };