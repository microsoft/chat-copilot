--- conflicted
+++ resolved
@@ -1,19 +1,12 @@
-<<<<<<< HEAD
 import { AuthType } from './libs/auth/AuthHelper';
 
-export const getMissingEnvVariables = () => {
-    // Should be aligned with variables defined in .env.example
-    const envVariables = ['REACT_APP_BACKEND_URI'];
-
-=======
 /**
  * Checks if all required environment variables are defined
  * @returns {string[]} An array of missing environment variables
  */
 export const getMissingEnvVariables = () => {
     // Should be aligned with variables defined in .env.example
-    const envVariables = ['REACT_APP_BACKEND_URI', 'REACT_APP_AAD_AUTHORITY', 'REACT_APP_AAD_CLIENT_ID'];
->>>>>>> 6b6f369e
+    const envVariables = ['REACT_APP_BACKEND_URI'];
     const missingVariables = [];
 
     for (const variable of envVariables) {
