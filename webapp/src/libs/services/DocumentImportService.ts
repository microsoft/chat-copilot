// Copyright (c) Microsoft. All rights reserved.

import { IChatMessage } from '../models/ChatMessage';
import { BaseService } from './BaseService';

export class DocumentImportService extends BaseService {
<<<<<<< HEAD
    public importDocumentAsync = async (chatId: string, documents: File[], accessToken: string) => {
=======
    public importDocumentAsync = async (
        userId: string,
        userName: string,
        chatId: string,
        documents: File[],
        useContentSafety: boolean,
        accessToken: string,
    ) => {
>>>>>>> 8bc548f9
        const formData = new FormData();
        formData.append('chatId', chatId);
        formData.append('documentScope', 'Chat');
        formData.append('useContentSafety', useContentSafety.toString());
        for (const document of documents) {
            formData.append('formFiles', document);
        }

        return await this.getResponseAsync<IChatMessage>(
            {
                commandPath: 'importDocuments',
                method: 'POST',
                body: formData,
            },
            accessToken,
        );
    };

    public getContentSafetyStatusAsync = async (accessToken: string): Promise<boolean> => {
        return await this.getResponseAsync<boolean>(
            {
                commandPath: 'contentSafety/status',
                method: 'GET',
            },
            accessToken,
        );
    };
}<|MERGE_RESOLUTION|>--- conflicted
+++ resolved
@@ -4,18 +4,12 @@
 import { BaseService } from './BaseService';
 
 export class DocumentImportService extends BaseService {
-<<<<<<< HEAD
-    public importDocumentAsync = async (chatId: string, documents: File[], accessToken: string) => {
-=======
     public importDocumentAsync = async (
-        userId: string,
-        userName: string,
         chatId: string,
         documents: File[],
         useContentSafety: boolean,
         accessToken: string,
     ) => {
->>>>>>> 8bc548f9
         const formData = new FormData();
         formData.append('chatId', chatId);
         formData.append('documentScope', 'Chat');
