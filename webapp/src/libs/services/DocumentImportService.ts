--- conflicted
+++ resolved
@@ -28,7 +28,6 @@
         );
     };
 
-<<<<<<< HEAD
     public deleteDocumentAsync = async (
         userId: string,
         chatId: string,
@@ -45,13 +44,16 @@
                 commandPath: 'deleteDocument',
                 method: 'POST',
                 body: formData,
-=======
+            },
+            accessToken,
+        );
+    };
+
     public getContentSafetyStatusAsync = async (accessToken: string): Promise<boolean> => {
         return await this.getResponseAsync<boolean>(
             {
                 commandPath: 'contentSafety/status',
                 method: 'GET',
->>>>>>> d5b12784
             },
             accessToken,
         );
