--- conflicted
+++ resolved
@@ -171,11 +171,7 @@
 
         const result = await this.getResponseAsync<IAskResult>(
             {
-<<<<<<< HEAD
-                commandPath: processPlan ? `chats/${chatId}/plan` : `chats/${chatId}/messages`,
-=======
                 commandPath: `chats/${chatId}/${processPlan ? 'processPlan' : 'chat'}`,
->>>>>>> daed3ddb
                 method: 'POST',
                 body: ask,
             },
