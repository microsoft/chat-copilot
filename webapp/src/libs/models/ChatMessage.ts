--- conflicted
+++ resolved
@@ -50,11 +50,7 @@
     prompt?: string;
     authorRole: AuthorRoles;
     debug?: string;
-<<<<<<< HEAD
     planState?: PlanState;
-=======
-    state?: PlanState;
     // TODO: Persistent RLHF, view only right now
     userFeedback?: UserFeedback;
->>>>>>> 46f48cc4
 }