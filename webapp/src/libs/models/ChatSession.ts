// Copyright (c) Microsoft. All rights reserved.

import { IChatMessage } from './ChatMessage';

export interface IChatSession {
    id: string;
    title: string;
<<<<<<< HEAD
    initialBotMessage?: IChatMessage;
=======
    systemDescription: string;
    memoryBalance: number;
>>>>>>> 749d0bd8
}<|MERGE_RESOLUTION|>--- conflicted
+++ resolved
@@ -5,10 +5,7 @@
 export interface IChatSession {
     id: string;
     title: string;
-<<<<<<< HEAD
     initialBotMessage?: IChatMessage;
-=======
     systemDescription: string;
     memoryBalance: number;
->>>>>>> 749d0bd8
 }