// Copyright (c) Microsoft. All rights reserved.
import { useMsal } from '@azure/msal-react';
import { useAppSelector } from '../../redux/app/hooks';
import { RootState } from '../../redux/app/store';
import { AuthHelper } from '../auth/AuthHelper';
import { DocumentImportService } from '../services/DocumentImportService';

export interface FileHandler {
    loadFile<T>(file: File, loadCallBack: (data: T) => Promise<void>): Promise<T>;
    downloadFile(filename: string, content: string, type: string): void;
    deleteFile(chatId: string, fileId: string): Promise<void>;
  }

export const useFile = (): FileHandler => {
    const { activeUserInfo } = useAppSelector((state: RootState) => state.app);
    const userId = activeUserInfo?.id ?? '';
    const documentImportService = new DocumentImportService(process.env.REACT_APP_BACKEND_URI as string);
    const { instance, inProgress } = useMsal();

<<<<<<< HEAD
=======
import { useMsal } from '@azure/msal-react';
import { useAppDispatch } from '../../redux/app/hooks';
import { FeatureKeys } from '../../redux/features/app/AppState';
import { toggleFeatureState } from '../../redux/features/app/appSlice';
import { setImportingDocumentsToConversation } from '../../redux/features/conversations/conversationsSlice';
import { AuthHelper } from '../auth/AuthHelper';
import { DocumentImportService } from '../services/DocumentImportService';
import { useChat } from './useChat';

export const useFile = () => {
    const dispatch = useAppDispatch();
    const { instance, inProgress } = useMsal();

    const chat = useChat();
    const documentImportService = new DocumentImportService(process.env.REACT_APP_BACKEND_URI as string);

>>>>>>> d5b12784
    async function loadFile<T>(file: File, loadCallBack: (data: T) => Promise<void>): Promise<T> {
        return await new Promise((resolve, reject) => {
            const fileReader = new FileReader();
            fileReader.onload = async (event: ProgressEvent<FileReader>) => {
                const content = event.target?.result as string;
                try {
                    const parsedData = JSON.parse(content) as T;
                    await loadCallBack(parsedData);
                    resolve(parsedData);
                } catch (e) {
                    reject(e);
                }
            };
            fileReader.onerror = reject;
            fileReader.readAsText(file);
        });
    }

    function downloadFile(filename: string, content: string, type: string) {
        const data: BlobPart[] = [content];
        let file: File | null = new File(data, filename, { type });

        const link = document.createElement('a');
        link.href = URL.createObjectURL(file);
        link.download = filename;

        link.click();
        URL.revokeObjectURL(link.href);
        link.remove();
        file = null;
    }

<<<<<<< HEAD
    async function deleteFile(chatId: string, fileId: string): Promise<void> {
        try {

            // Call the deleteDocumentAsync method from the DocumentDeleteService
            await documentImportService.deleteDocumentAsync(userId, chatId, fileId,  await AuthHelper.getSKaaSAccessToken(instance, inProgress));

        } catch (error) {
            console.error('Failed to delete the file:', error);
        }
    }
=======
    const handleImport = async (
        chatId: string,
        documentFileRef: React.MutableRefObject<HTMLInputElement | null>,
        file?: File,
        dragAndDropFiles?: FileList,
    ) => {
        const files = dragAndDropFiles ?? documentFileRef.current?.files;
        if (file ?? (files && files.length > 0)) {
            // Deep copy the FileList into an array so that the function
            // maintains a list of files to import before the import is complete.
            const filesArray = file ? [file] : files ? Array.from(files) : [];
            dispatch(
                setImportingDocumentsToConversation({
                    importingDocuments: filesArray.map((file) => file.name),
                    chatId,
                }),
            );

            if (filesArray.length > 0) {
                await chat.importDocument(chatId, filesArray);
            }

            dispatch(
                setImportingDocumentsToConversation({
                    importingDocuments: [],
                    chatId,
                }),
            );
        }

        // Reset the file input so that the onChange event will
        // be triggered even if the same file is selected again.
        if (documentFileRef.current?.value) {
            documentFileRef.current.value = '';
        }
    };

    const getContentSafetyStatus = async () => {
        try {
            const result = await documentImportService.getContentSafetyStatusAsync(
                await AuthHelper.getSKaaSAccessToken(instance, inProgress),
            );

            if (result) {
                dispatch(
                    toggleFeatureState({ feature: FeatureKeys.AzureContentSafety, deactivate: false, enable: true }),
                );
            }
        } catch (error) {
            /* Do nothing, leave feature disabled */
        }
    };
>>>>>>> d5b12784

    return {
        loadFile,
        downloadFile,
<<<<<<< HEAD
        deleteFile,
=======
        handleImport,
        getContentSafetyStatus,
>>>>>>> d5b12784
    };
};<|MERGE_RESOLUTION|>--- conflicted
+++ resolved
@@ -1,26 +1,8 @@
 // Copyright (c) Microsoft. All rights reserved.
+
 import { useMsal } from '@azure/msal-react';
-import { useAppSelector } from '../../redux/app/hooks';
+import { useAppDispatch, useAppSelector } from '../../redux/app/hooks';
 import { RootState } from '../../redux/app/store';
-import { AuthHelper } from '../auth/AuthHelper';
-import { DocumentImportService } from '../services/DocumentImportService';
-
-export interface FileHandler {
-    loadFile<T>(file: File, loadCallBack: (data: T) => Promise<void>): Promise<T>;
-    downloadFile(filename: string, content: string, type: string): void;
-    deleteFile(chatId: string, fileId: string): Promise<void>;
-  }
-
-export const useFile = (): FileHandler => {
-    const { activeUserInfo } = useAppSelector((state: RootState) => state.app);
-    const userId = activeUserInfo?.id ?? '';
-    const documentImportService = new DocumentImportService(process.env.REACT_APP_BACKEND_URI as string);
-    const { instance, inProgress } = useMsal();
-
-<<<<<<< HEAD
-=======
-import { useMsal } from '@azure/msal-react';
-import { useAppDispatch } from '../../redux/app/hooks';
 import { FeatureKeys } from '../../redux/features/app/AppState';
 import { toggleFeatureState } from '../../redux/features/app/appSlice';
 import { setImportingDocumentsToConversation } from '../../redux/features/conversations/conversationsSlice';
@@ -29,13 +11,14 @@
 import { useChat } from './useChat';
 
 export const useFile = () => {
+    const { activeUserInfo } = useAppSelector((state: RootState) => state.app);
+    const userId = activeUserInfo?.id ?? '';
     const dispatch = useAppDispatch();
     const { instance, inProgress } = useMsal();
 
     const chat = useChat();
     const documentImportService = new DocumentImportService(process.env.REACT_APP_BACKEND_URI as string);
 
->>>>>>> d5b12784
     async function loadFile<T>(file: File, loadCallBack: (data: T) => Promise<void>): Promise<T> {
         return await new Promise((resolve, reject) => {
             const fileReader = new FileReader();
@@ -68,7 +51,6 @@
         file = null;
     }
 
-<<<<<<< HEAD
     async function deleteFile(chatId: string, fileId: string): Promise<void> {
         try {
 
@@ -79,7 +61,6 @@
             console.error('Failed to delete the file:', error);
         }
     }
-=======
     const handleImport = async (
         chatId: string,
         documentFileRef: React.MutableRefObject<HTMLInputElement | null>,
@@ -132,16 +113,12 @@
             /* Do nothing, leave feature disabled */
         }
     };
->>>>>>> d5b12784
 
     return {
         loadFile,
         downloadFile,
-<<<<<<< HEAD
         deleteFile,
-=======
         handleImport,
         getContentSafetyStatus,
->>>>>>> d5b12784
     };
 };