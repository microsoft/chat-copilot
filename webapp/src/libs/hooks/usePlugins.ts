import { useMsal } from '@azure/msal-react';
import * as React from 'react';
import { getErrorDetails } from '../../components/utils/TextUtils';
import { useAppDispatch } from '../../redux/app/hooks';
import { Plugin } from '../../redux/features/plugins/PluginsState';
import { addPlugin } from '../../redux/features/plugins/pluginsSlice';
import { AuthHelper } from '../auth/AuthHelper';
import { PluginManifest, requiresUserLevelAuth } from '../models/PluginManifest';
<<<<<<< HEAD
import { ChatService } from '../services/ChatService';
=======
import { PluginService } from '../services/PluginService';
>>>>>>> 63feafc9

export const usePlugins = () => {
    const { instance, inProgress } = useMsal();
    const dispatch = useAppDispatch();
    const pluginService = React.useMemo(() => new PluginService(), []);

    const addCustomPlugin = (manifest: PluginManifest, manifestDomain: string) => {
        const newPlugin: Plugin = {
            name: manifest.name_for_human,
            nameForModel: manifest.name_for_model,
            publisher: 'Custom Plugin',
            description: manifest.description_for_human,
            enabled: false,
            authRequirements: {
                personalAccessToken: requiresUserLevelAuth(manifest.auth),
            },
            headerTag: manifest.name_for_model,
            icon: manifest.logo_url,
            manifestDomain: manifestDomain,
        };

        dispatch(addPlugin(newPlugin));
    };

    const getPluginManifest = React.useCallback(
        async (manifestDomain: string) => {
            const accessToken = await AuthHelper.getSKaaSAccessToken(instance, inProgress);
            return await pluginService.getPluginManifestAsync(manifestDomain, accessToken);
        },
        [pluginService, inProgress, instance],
    );

    const setPluginStateAsync = async (chatId: string, pluginName: string, enabled: boolean): Promise<void> => {
        const accessToken = await AuthHelper.getSKaaSAccessToken(instance, inProgress);
        await pluginService.setPluginStateAsync(chatId, pluginName, accessToken, enabled);
    };

    return {
        addCustomPlugin,
        getPluginManifest,
        setPluginStateAsync,
    };
};<|MERGE_RESOLUTION|>--- conflicted
+++ resolved
@@ -1,16 +1,11 @@
 import { useMsal } from '@azure/msal-react';
 import * as React from 'react';
-import { getErrorDetails } from '../../components/utils/TextUtils';
 import { useAppDispatch } from '../../redux/app/hooks';
 import { Plugin } from '../../redux/features/plugins/PluginsState';
 import { addPlugin } from '../../redux/features/plugins/pluginsSlice';
 import { AuthHelper } from '../auth/AuthHelper';
 import { PluginManifest, requiresUserLevelAuth } from '../models/PluginManifest';
-<<<<<<< HEAD
-import { ChatService } from '../services/ChatService';
-=======
 import { PluginService } from '../services/PluginService';
->>>>>>> 63feafc9
 
 export const usePlugins = () => {
     const { instance, inProgress } = useMsal();
