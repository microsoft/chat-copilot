--- conflicted
+++ resolved
@@ -14,13 +14,9 @@
 
 export const usePlugins = () => {
     const { instance, inProgress } = useMsal();
-<<<<<<< HEAD
     const dispatch = useAppDispatch();
-    const chatService = React.useMemo(() => new ChatService(process.env.REACT_APP_BACKEND_URI as string), []);
-    const pluginService = new PluginService(process.env.REACT_APP_BACKEND_URI as string);
-=======
     const chatService = React.useMemo(() => new ChatService(), []);
->>>>>>> 7a3580c8
+    const pluginService = new PluginService();
 
     const addCustomPlugin = (manifest: PluginManifest, manifestDomain: string) => {
         const newPlugin: Plugin = {
