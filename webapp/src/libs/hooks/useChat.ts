// Copyright (c) Microsoft. All rights reserved.

import { useMsal } from '@azure/msal-react';
import { Constants } from '../../Constants';
import { useAppDispatch, useAppSelector } from '../../redux/app/hooks';
import { RootState } from '../../redux/app/store';
import { addAlert, toggleFeatureState, updateTokenUsage } from '../../redux/features/app/appSlice';
import { ChatState } from '../../redux/features/conversations/ChatState';
import { Conversations } from '../../redux/features/conversations/ConversationsState';
import {
    addConversation,
    addMessageToConversationFromUser,
    deleteConversation,
    setConversations,
    setSelectedConversation,
    updateBotResponseStatus,
} from '../../redux/features/conversations/conversationsSlice';
import { Plugin } from '../../redux/features/plugins/PluginsState';
import { AuthHelper } from '../auth/AuthHelper';
import { AlertType } from '../models/AlertType';
import { ChatArchive } from '../models/ChatArchive';
import { AuthorRoles, ChatMessageType, IChatMessage } from '../models/ChatMessage';
import { IChatSession, ICreateChatSessionResponse } from '../models/ChatSession';
import { IChatUser } from '../models/ChatUser';
import { TokenUsage } from '../models/TokenUsage';
import { IAskVariables } from '../semantic-kernel/model/Ask';
import { ChatArchiveService } from '../services/ChatArchiveService';
import { ChatService } from '../services/ChatService';
import { DocumentImportService } from '../services/DocumentImportService';

import botIcon1 from '../../assets/bot-icons/bot-icon-1.png';
import botIcon2 from '../../assets/bot-icons/bot-icon-2.png';
import botIcon3 from '../../assets/bot-icons/bot-icon-3.png';
import botIcon4 from '../../assets/bot-icons/bot-icon-4.png';
import botIcon5 from '../../assets/bot-icons/bot-icon-5.png';
import { getErrorDetails } from '../../components/utils/TextUtils';
import { FeatureKeys } from '../../redux/features/app/AppState';
import { PlanState } from '../models/Plan';
import { ContextVariable } from '../semantic-kernel/model/AskResult';

export interface GetResponseOptions {
    messageType: ChatMessageType;
    value: string;
    chatId: string;
    contextVariables?: IAskVariables[];
    processPlan?: boolean;
}

export const useChat = () => {
    const dispatch = useAppDispatch();
    const { instance, inProgress } = useMsal();
    const { conversations } = useAppSelector((state: RootState) => state.conversations);
    const { activeUserInfo, features } = useAppSelector((state: RootState) => state.app);

    const botService = new ChatArchiveService();
    const chatService = new ChatService();
    const documentImportService = new DocumentImportService();

    const botProfilePictures: string[] = [botIcon1, botIcon2, botIcon3, botIcon4, botIcon5];

    const userId = activeUserInfo?.id ?? '';
    const fullName = activeUserInfo?.username ?? '';
    const emailAddress = activeUserInfo?.email ?? '';
    const loggedInUser: IChatUser = {
        id: userId,
        fullName,
        emailAddress,
        photo: undefined, // TODO: [Issue #45] Make call to Graph /me endpoint to load photo
        online: true,
        isTyping: false,
    };

    const { plugins } = useAppSelector((state: RootState) => state.plugins);

    const getChatUserById = (id: string, chatId: string, users: IChatUser[]) => {
        if (id === `${chatId}-bot` || id.toLocaleLowerCase() === 'bot') return Constants.bot.profile;
        return users.find((user) => user.id === id);
    };

    const createChat = async () => {
        const chatTitle = `Copilot @ ${new Date().toLocaleString()}`;
        try {
            await chatService
                .createChatAsync(chatTitle, await AuthHelper.getSKaaSAccessToken(instance, inProgress))
                .then((result: ICreateChatSessionResponse) => {
                    const newChat: ChatState = {
                        id: result.chatSession.id,
                        title: result.chatSession.title,
                        systemDescription: result.chatSession.systemDescription,
                        memoryBalance: result.chatSession.memoryBalance,
                        messages: [result.initialBotMessage],
                        enabledHostedPlugins: result.chatSession.enabledPlugins,
                        users: [loggedInUser],
                        botProfilePicture: getBotProfilePicture(Object.keys(conversations).length),
                        input: '',
                        botResponseStatus: undefined,
                        userDataLoaded: false,
                        disabled: false,
                        hidden: false,
                    };

                    dispatch(addConversation(newChat));
                    return newChat.id;
                });
        } catch (e: any) {
            const errorMessage = `Unable to create new chat. Details: ${getErrorDetails(e)}`;
            dispatch(addAlert({ message: errorMessage, type: AlertType.Error }));
        }
    };

    const getResponse = async ({ messageType, value, chatId, contextVariables, processPlan }: GetResponseOptions) => {
        const chatInput: IChatMessage = {
            chatId: chatId,
            timestamp: new Date().getTime(),
            userId: activeUserInfo?.id as string,
            userName: activeUserInfo?.username as string,
            content: value,
            type: messageType,
            authorRole: AuthorRoles.User,
        };

        dispatch(addMessageToConversationFromUser({ message: chatInput, chatId: chatId }));

        const ask = {
            input: value,
            variables: [
                {
                    key: 'chatId',
                    value: chatId,
                },
                {
                    key: 'messageType',
                    value: messageType.toString(),
                },
            ],
        };

        if (contextVariables) {
            ask.variables.push(...contextVariables);
        }

        try {
            const askResult = await chatService
                .getBotResponseAsync(
                    ask,
                    await AuthHelper.getSKaaSAccessToken(instance, inProgress),
                    getEnabledPlugins(),
                    processPlan,
                )
                .catch((e: any) => {
                    throw e;
                });

            // Update token usage of current session
            const responseTokenUsage = askResult.variables.find((v) => v.key === 'tokenUsage')?.value;
            if (responseTokenUsage) dispatch(updateTokenUsage(JSON.parse(responseTokenUsage) as TokenUsage));
        } catch (e: any) {
            dispatch(updateBotResponseStatus({ chatId, status: undefined }));

            const errorDetails = getErrorDetails(e);
            if (errorDetails.includes('Failed to process plan')) {
                // Error should already be reflected in bot response message. Skip alert.
                return;
            }

            const action = processPlan ? 'execute plan' : 'generate bot response';
            const errorMessage = `Unable to ${action}. Details: ${getErrorDetails(e)}`;
            dispatch(addAlert({ message: errorMessage, type: AlertType.Error }));
        }
    };

    const loadChats = async () => {
<<<<<<< HEAD
        const accessToken = await AuthHelper.getSKaaSAccessToken(instance, inProgress);
        const chatSessions = await chatService.getAllChatsAsync(userId, accessToken);
=======
        try {
            const accessToken = await AuthHelper.getSKaaSAccessToken(instance, inProgress);
            const chatSessions = await chatService.getAllChatsAsync(accessToken);

            if (chatSessions.length > 0) {
                const loadedConversations: Conversations = {};
                for (const chatSession of chatSessions) {
                    const chatUsers = await chatService.getAllChatParticipantsAsync(chatSession.id, accessToken);
                    const chatMessages = await chatService.getChatMessagesAsync(chatSession.id, 0, 100, accessToken);

                    loadedConversations[chatSession.id] = {
                        id: chatSession.id,
                        title: chatSession.title,
                        systemDescription: chatSession.systemDescription,
                        memoryBalance: chatSession.memoryBalance,
                        users: chatUsers,
                        messages: chatMessages,
                        enabledHostedPlugins: chatSession.enabledPlugins,
                        botProfilePicture: getBotProfilePicture(Object.keys(loadedConversations).length),
                        input: '',
                        botResponseStatus: undefined,
                        userDataLoaded: false,
                        disabled: false,
                        hidden: !features[FeatureKeys.MultiUserChat].enabled && chatUsers.length > 1,
                    };
                }
>>>>>>> 63feafc9

        if (chatSessions.length > 0) {
            const loadedConversations: Conversations = {};
            for (const chatSession of chatSessions) {
                const chatUsers = await chatService.getAllChatParticipantsAsync(chatSession.id, accessToken);
                const chatMessages = await chatService.getChatMessagesAsync(chatSession.id, 0, 100, accessToken);

                loadedConversations[chatSession.id] = {
                    id: chatSession.id,
                    title: chatSession.title,
                    systemDescription: chatSession.systemDescription,
                    memoryBalance: chatSession.memoryBalance,
                    users: chatUsers,
                    messages: chatMessages,
                    botProfilePicture: getBotProfilePicture(Object.keys(loadedConversations).length),
                    input: '',
                    botResponseStatus: undefined,
                    userDataLoaded: false,
                    disabled: false,
                    hidden: !features[FeatureKeys.MultiUserChat].enabled && chatUsers.length > 1,
                };
            }

            dispatch(setConversations(loadedConversations));

            // If there are no non-hidden chats, create a new chat
            const nonHiddenChats = Object.values(loadedConversations).filter((c) => !c.hidden);
            if (nonHiddenChats.length === 0) {
                await createChat();
            } else {
                dispatch(setSelectedConversation(nonHiddenChats[0].id));
            }
        } else {
            // No chats exist, create first chat window
            await createChat();
        }
    };

    const downloadBot = async (chatId: string) => {
        try {
            return await botService.downloadAsync(chatId, await AuthHelper.getSKaaSAccessToken(instance, inProgress));
        } catch (e: any) {
            const errorMessage = `Unable to download the bot. Details: ${getErrorDetails(e)}`;
            dispatch(addAlert({ message: errorMessage, type: AlertType.Error }));
        }

        return undefined;
    };

    const uploadBot = async (bot: ChatArchive) => {
        try {
            const accessToken = await AuthHelper.getSKaaSAccessToken(instance, inProgress);
            await botService.uploadAsync(bot, accessToken).then(async (chatSession: IChatSession) => {
                const chatMessages = await chatService.getChatMessagesAsync(chatSession.id, 0, 100, accessToken);

                const newChat: ChatState = {
                    id: chatSession.id,
                    title: chatSession.title,
                    systemDescription: chatSession.systemDescription,
                    memoryBalance: chatSession.memoryBalance,
                    users: [loggedInUser],
                    messages: chatMessages,
                    enabledHostedPlugins: chatSession.enabledPlugins,
                    botProfilePicture: getBotProfilePicture(Object.keys(conversations).length),
                    input: '',
                    botResponseStatus: undefined,
                    userDataLoaded: false,
                    disabled: false,
                    hidden: false,
                };

                dispatch(addConversation(newChat));
            });
        } catch (e: any) {
            const errorMessage = `Unable to upload the bot. Details: ${getErrorDetails(e)}`;
            dispatch(addAlert({ message: errorMessage, type: AlertType.Error }));
        }
    };

    const getBotProfilePicture = (index: number): string => {
        return botProfilePictures[index % botProfilePictures.length];
    };

    const getChatMemorySources = async (chatId: string) => {
        try {
            return await chatService.getChatMemorySourcesAsync(
                chatId,
                await AuthHelper.getSKaaSAccessToken(instance, inProgress),
            );
        } catch (e: any) {
            const errorMessage = `Unable to get chat files. Details: ${getErrorDetails(e)}`;
            dispatch(addAlert({ message: errorMessage, type: AlertType.Error }));
        }

        return [];
    };

    const getSemanticMemories = async (chatId: string, memoryName: string) => {
        try {
            return await chatService.getSemanticMemoriesAsync(
                chatId,
                memoryName,
                await AuthHelper.getSKaaSAccessToken(instance, inProgress),
            );
        } catch (e: any) {
            const errorMessage = `Unable to get semantic memories. Details: ${getErrorDetails(e)}`;
            dispatch(addAlert({ message: errorMessage, type: AlertType.Error }));
        }

        return [];
    };

    const importDocument = async (chatId: string, files: File[]) => {
        try {
            await documentImportService.importDocumentAsync(
                chatId,
                files,
                features[FeatureKeys.AzureContentSafety].enabled,
                await AuthHelper.getSKaaSAccessToken(instance, inProgress),
            );
        } catch (e: any) {
            let errorDetails = getErrorDetails(e);

            // Disable Content Safety if request was unauthorized
            const contentSafetyDisabledRegEx = /Access denied: \[Content Safety] Failed to analyze image./g;
            if (contentSafetyDisabledRegEx.test(errorDetails)) {
                if (features[FeatureKeys.AzureContentSafety].enabled) {
                    errorDetails =
                        'Unable to analyze image. Content Safety is currently disabled or unauthorized service-side. Please contact your admin to enable.';
                }

                dispatch(
                    toggleFeatureState({ feature: FeatureKeys.AzureContentSafety, deactivate: true, enable: false }),
                );
            }

            const errorMessage = `Failed to upload document(s). Details: ${errorDetails}`;
            dispatch(addAlert({ message: errorMessage, type: AlertType.Error }));
        }
    };

    /*
     * Once enabled, each plugin will have a custom dedicated header in every Semantic Kernel request
     * containing respective auth information (i.e., token, encoded client info, etc.)
     * that the server can use to authenticate to the downstream APIs
     */
    const getEnabledPlugins = () => {
        return Object.values<Plugin>(plugins).filter((plugin) => plugin.enabled);
    };

    const joinChat = async (chatId: string) => {
        try {
            const accessToken = await AuthHelper.getSKaaSAccessToken(instance, inProgress);
            await chatService.joinChatAsync(chatId, accessToken).then(async (result: IChatSession) => {
                // Get chat messages
                const chatMessages = await chatService.getChatMessagesAsync(result.id, 0, 100, accessToken);

                // Get chat users
                const chatUsers = await chatService.getAllChatParticipantsAsync(result.id, accessToken);

                const newChat: ChatState = {
                    id: result.id,
                    title: result.title,
                    systemDescription: result.systemDescription,
                    memoryBalance: result.memoryBalance,
                    messages: chatMessages,
                    enabledHostedPlugins: result.enabledPlugins,
                    users: chatUsers,
                    botProfilePicture: getBotProfilePicture(Object.keys(conversations).length),
                    input: '',
                    botResponseStatus: undefined,
                    userDataLoaded: false,
                    disabled: false,
                    hidden: false,
                };

                dispatch(addConversation(newChat));
            });
        } catch (e: any) {
            const errorMessage = `Error joining chat ${chatId}. Details: ${getErrorDetails(e)}`;
            return { success: false, message: errorMessage };
        }

        return { success: true, message: '' };
    };

    const editChat = async (chatId: string, title: string, syetemDescription: string, memoryBalance: number) => {
        try {
            await chatService.editChatAsync(
                chatId,
                title,
                syetemDescription,
                memoryBalance,
                await AuthHelper.getSKaaSAccessToken(instance, inProgress),
            );
        } catch (e: any) {
            const errorMessage = `Error editing chat ${chatId}. Details: ${getErrorDetails(e)}`;
            dispatch(addAlert({ message: errorMessage, type: AlertType.Error }));
        }
    };

    const getServiceInfo = async () => {
        try {
            return await chatService.getServiceInfoAsync(await AuthHelper.getSKaaSAccessToken(instance, inProgress));
        } catch (e: any) {
            const errorMessage = `Error getting service options. Details: ${getErrorDetails(e)}`;
            dispatch(addAlert({ message: errorMessage, type: AlertType.Error }));

            return undefined;
        }
    };

    const deleteChat = async (chatId: string) => {
        const friendlyChatName = getFriendlyChatName(conversations[chatId]);
        await chatService
            .deleteChatAsync(chatId, await AuthHelper.getSKaaSAccessToken(instance, inProgress))
            .then(() => {
                dispatch(deleteConversation(chatId));

                if (Object.values(conversations).filter((c) => !c.hidden && c.id !== chatId).length === 0) {
                    // If there are no non-hidden chats, create a new chat
                    void createChat();
                }
            })
            .catch((e: any) => {
                const errorDetails = (e as Error).message.includes('Failed to delete resources for chat id')
                    ? "Some or all resources associated with this chat couldn't be deleted. Please try again."
                    : `Details: ${(e as Error).message}`;
                dispatch(
                    addAlert({
                        message: `Unable to delete chat {${friendlyChatName}}. ${errorDetails}`,
                        type: AlertType.Error,
                        onRetry: () => void deleteChat(chatId),
                    }),
                );
            });
    };

    const processPlan = async (chatId: string, planState: PlanState, serializedPlan: string, planGoal?: string) => {
        const contextVariables: ContextVariable[] = [
            {
                key: 'proposedPlan',
                value: serializedPlan,
            },
        ];

        let message = 'Run plan' + (planGoal ? ` with goal of: ${planGoal}` : '');
        switch (planState) {
            case PlanState.Rejected:
                message = 'No, cancel';
                break;
            case PlanState.Approved:
                message = 'Yes, proceed';
                break;
        }

        // Send plan back for processing or execution
        await getResponse({
            value: message,
            contextVariables,
            messageType: ChatMessageType.Message,
            chatId: chatId,
            processPlan: true,
        });
    };

    return {
        getChatUserById,
        createChat,
        loadChats,
        getResponse,
        downloadBot,
        uploadBot,
        getChatMemorySources,
        getSemanticMemories,
        importDocument,
        joinChat,
        editChat,
        getServiceInfo,
        deleteChat,
        processPlan,
    };
};

export function getFriendlyChatName(convo: ChatState): string {
    const messages = convo.messages;

    // Regex to match the Copilot timestamp format that is used as the default chat name.
    // The format is: 'Copilot @ MM/DD/YYYY, hh:mm:ss AM/PM'.
    const autoGeneratedTitleRegex =
        /Copilot @ [0-9]{1,2}\/[0-9]{1,2}\/[0-9]{1,4}, [0-9]{1,2}:[0-9]{1,2}:[0-9]{1,2} [A,P]M/;
    const firstUserMessage = messages.find(
        (message) => message.authorRole !== AuthorRoles.Bot && message.type === ChatMessageType.Message,
    );

    // If the chat title is the default Copilot timestamp, use the first user message as the title.
    // If no user messages exist, use 'New Chat' as the title.
    const friendlyTitle = autoGeneratedTitleRegex.test(convo.title)
        ? firstUserMessage?.content ?? 'New Chat'
        : convo.title;

    // Truncate the title if it is too long
    return friendlyTitle.length > 60 ? friendlyTitle.substring(0, 60) + '...' : friendlyTitle;
}<|MERGE_RESOLUTION|>--- conflicted
+++ resolved
@@ -170,10 +170,6 @@
     };
 
     const loadChats = async () => {
-<<<<<<< HEAD
-        const accessToken = await AuthHelper.getSKaaSAccessToken(instance, inProgress);
-        const chatSessions = await chatService.getAllChatsAsync(userId, accessToken);
-=======
         try {
             const accessToken = await AuthHelper.getSKaaSAccessToken(instance, inProgress);
             const chatSessions = await chatService.getAllChatsAsync(accessToken);
@@ -200,42 +196,20 @@
                         hidden: !features[FeatureKeys.MultiUserChat].enabled && chatUsers.length > 1,
                     };
                 }
->>>>>>> 63feafc9
-
-        if (chatSessions.length > 0) {
-            const loadedConversations: Conversations = {};
-            for (const chatSession of chatSessions) {
-                const chatUsers = await chatService.getAllChatParticipantsAsync(chatSession.id, accessToken);
-                const chatMessages = await chatService.getChatMessagesAsync(chatSession.id, 0, 100, accessToken);
-
-                loadedConversations[chatSession.id] = {
-                    id: chatSession.id,
-                    title: chatSession.title,
-                    systemDescription: chatSession.systemDescription,
-                    memoryBalance: chatSession.memoryBalance,
-                    users: chatUsers,
-                    messages: chatMessages,
-                    botProfilePicture: getBotProfilePicture(Object.keys(loadedConversations).length),
-                    input: '',
-                    botResponseStatus: undefined,
-                    userDataLoaded: false,
-                    disabled: false,
-                    hidden: !features[FeatureKeys.MultiUserChat].enabled && chatUsers.length > 1,
-                };
+
+                dispatch(setConversations(loadedConversations));
+
+                // If there are no non-hidden chats, create a new chat
+                const nonHiddenChats = Object.values(loadedConversations).filter((c) => !c.hidden);
+                if (nonHiddenChats.length === 0) {
+                    await createChat();
+                } else {
+                    dispatch(setSelectedConversation(nonHiddenChats[0].id));
+                }
+            } else {
+                // No chats exist, create first chat window
+                await createChat();
             }
-
-            dispatch(setConversations(loadedConversations));
-
-            // If there are no non-hidden chats, create a new chat
-            const nonHiddenChats = Object.values(loadedConversations).filter((c) => !c.hidden);
-            if (nonHiddenChats.length === 0) {
-                await createChat();
-            } else {
-                dispatch(setSelectedConversation(nonHiddenChats[0].id));
-            }
-        } else {
-            // No chats exist, create first chat window
-            await createChat();
         }
     };
 
