// Copyright (c) Microsoft. All rights reserved.

import { useMsal } from '@azure/msal-react';
import { Constants } from '../../Constants';
import { useAppDispatch, useAppSelector } from '../../redux/app/hooks';
import { RootState } from '../../redux/app/store';
import { addAlert, updateTokenUsage } from '../../redux/features/app/appSlice';
import { ChatState } from '../../redux/features/conversations/ChatState';
import { Conversations } from '../../redux/features/conversations/ConversationsState';
import {
    addConversation,
    setConversations,
    setSelectedConversation,
    updateBotResponseStatus,
} from '../../redux/features/conversations/conversationsSlice';
import { Plugin } from '../../redux/features/plugins/PluginsState';
import { AuthHelper } from '../auth/AuthHelper';
import { AlertType } from '../models/AlertType';
import { Bot } from '../models/Bot';
import { ChatMessageType } from '../models/ChatMessage';
import { IChatSession, ICreateChatSessionResponse } from '../models/ChatSession';
import { IChatUser } from '../models/ChatUser';
import { TokenUsage } from '../models/TokenUsage';
import { IAskVariables } from '../semantic-kernel/model/Ask';
import { BotService } from '../services/BotService';
import { ChatService } from '../services/ChatService';
import { DocumentImportService } from '../services/DocumentImportService';

import botIcon1 from '../../assets/bot-icons/bot-icon-1.png';
import botIcon2 from '../../assets/bot-icons/bot-icon-2.png';
import botIcon3 from '../../assets/bot-icons/bot-icon-3.png';
import botIcon4 from '../../assets/bot-icons/bot-icon-4.png';
import botIcon5 from '../../assets/bot-icons/bot-icon-5.png';

export interface GetResponseOptions {
    messageType: ChatMessageType;
    value: string;
    chatId: string;
    contextVariables?: IAskVariables[];
}

export const useChat = () => {
    const dispatch = useAppDispatch();
    const { instance, inProgress } = useMsal();
    const { conversations } = useAppSelector((state: RootState) => state.conversations);
    const { activeUserInfo } = useAppSelector((state: RootState) => state.app);

    const botService = new BotService(process.env.REACT_APP_BACKEND_URI as string);
    const chatService = new ChatService(process.env.REACT_APP_BACKEND_URI as string);
    const documentImportService = new DocumentImportService(process.env.REACT_APP_BACKEND_URI as string);

    const botProfilePictures: string[] = [botIcon1, botIcon2, botIcon3, botIcon4, botIcon5];

    const userId = activeUserInfo?.id ?? '';
    const fullName = activeUserInfo?.username ?? '';
    const emailAddress = activeUserInfo?.email ?? '';
    const loggedInUser: IChatUser = {
        id: userId,
        fullName,
        emailAddress,
        photo: undefined, // TODO: [Issue #45] Make call to Graph /me endpoint to load photo
        online: true,
        isTyping: false,
    };

    const { plugins } = useAppSelector((state: RootState) => state.plugins);

    const getChatUserById = (id: string, chatId: string, users: IChatUser[]) => {
        if (id === `${chatId}-bot` || id.toLocaleLowerCase() === 'bot') return Constants.bot.profile;
        return users.find((user) => user.id === id);
    };

    const createChat = async () => {
        const chatTitle = `Copilot @ ${new Date().toLocaleString()}`;
        const accessToken = await AuthHelper.getSKaaSAccessToken(instance, inProgress);
        try {
<<<<<<< HEAD
            await chatService.createChatAsync(chatTitle, accessToken).then((result: IChatSession) => {
                const newChat: ChatState = {
                    id: result.id,
                    title: result.title,
                    systemDescription: result.systemDescription,
                    memoryBalance: result.memoryBalance,
                    messages: [result.initialBotMessage as IChatMessage],
                    users: [loggedInUser],
                    botProfilePicture: getBotProfilePicture(Object.keys(conversations).length),
                    input: '',
                    botResponseStatus: undefined,
                    userDataLoaded: false,
                };
=======
            await chatService
                .createChatAsync(userId, chatTitle, accessToken)
                .then((result: ICreateChatSessionResponse) => {
                    const newChat: ChatState = {
                        id: result.chatSession.id,
                        title: result.chatSession.title,
                        systemDescription: result.chatSession.systemDescription,
                        memoryBalance: result.chatSession.memoryBalance,
                        messages: [result.initialBotMessage],
                        users: [loggedInUser],
                        botProfilePicture: getBotProfilePicture(Object.keys(conversations).length),
                        input: '',
                        botResponseStatus: undefined,
                        userDataLoaded: false,
                    };
>>>>>>> 02c99be1

                    dispatch(addConversation(newChat));
                    return newChat.id;
                });
        } catch (e: any) {
            const errorMessage = `Unable to create new chat. Details: ${getErrorDetails(e)}`;
            dispatch(addAlert({ message: errorMessage, type: AlertType.Error }));
        }
    };

    const getResponse = async ({ messageType, value, chatId, contextVariables }: GetResponseOptions) => {
        const ask = {
            input: value,
            variables: [
                {
                    key: 'chatId',
                    value: chatId,
                },
                {
                    key: 'messageType',
                    value: messageType.toString(),
                },
            ],
        };

        if (contextVariables) {
            ask.variables.push(...contextVariables);
        }

        try {
            const askResult = await chatService
                .getBotResponseAsync(
                    ask,
                    await AuthHelper.getSKaaSAccessToken(instance, inProgress),
                    getEnabledPlugins(),
                )
                .catch((e: any) => {
                    throw e;
                });

            // Update token usage of current session
            const responseTokenUsage = askResult.variables.find((v) => v.key === 'tokenUsage')?.value;
            if (responseTokenUsage) dispatch(updateTokenUsage(JSON.parse(responseTokenUsage) as TokenUsage));
        } catch (e: any) {
            dispatch(updateBotResponseStatus({ chatId, status: undefined }));
            const errorMessage = `Unable to generate bot response. Details: ${getErrorDetails(e)}`;
            dispatch(addAlert({ message: errorMessage, type: AlertType.Error }));
        }
    };

    const loadChats = async () => {
        const accessToken = await AuthHelper.getSKaaSAccessToken(instance, inProgress);
        try {
            const chatSessions = await chatService.getAllChatsAsync(accessToken);

            if (chatSessions.length > 0) {
                const loadedConversations: Conversations = {};
                for (const chatSession of chatSessions) {
                    const chatMessages = await chatService.getChatMessagesAsync(chatSession.id, 0, 100, accessToken);

                    const chatUsers = await chatService.getAllChatParticipantsAsync(chatSession.id, accessToken);

                    loadedConversations[chatSession.id] = {
                        id: chatSession.id,
                        title: chatSession.title,
                        systemDescription: chatSession.systemDescription,
                        memoryBalance: chatSession.memoryBalance,
                        users: chatUsers,
                        messages: chatMessages,
                        botProfilePicture: getBotProfilePicture(Object.keys(loadedConversations).length),
                        input: '',
                        botResponseStatus: undefined,
                        userDataLoaded: false,
                    };
                }

                dispatch(setConversations(loadedConversations));
                dispatch(setSelectedConversation(chatSessions[0].id));
            } else {
                // No chats exist, create first chat window
                await createChat();
            }

            return true;
        } catch (e: any) {
            const errorMessage = `Unable to load chats. Details: ${getErrorDetails(e)}`;
            dispatch(addAlert({ message: errorMessage, type: AlertType.Error }));

            return false;
        }
    };

    const downloadBot = async (chatId: string) => {
        try {
            return await botService.downloadAsync(chatId, await AuthHelper.getSKaaSAccessToken(instance, inProgress));
        } catch (e: any) {
            const errorMessage = `Unable to download the bot. Details: ${getErrorDetails(e)}`;
            dispatch(addAlert({ message: errorMessage, type: AlertType.Error }));
        }

        return undefined;
    };

    const uploadBot = async (bot: Bot) => {
        const accessToken = await AuthHelper.getSKaaSAccessToken(instance, inProgress);
        botService
            .uploadAsync(bot, accessToken)
            .then(async (chatSession: IChatSession) => {
                const chatMessages = await chatService.getChatMessagesAsync(chatSession.id, 0, 100, accessToken);

                const newChat = {
                    id: chatSession.id,
                    title: chatSession.title,
                    users: [loggedInUser],
                    messages: chatMessages,
                    botProfilePicture: getBotProfilePicture(Object.keys(conversations).length),
                    botResponseStatus: undefined,
                };

                dispatch(addConversation(newChat));
            })
            .catch((e: any) => {
                const errorMessage = `Unable to upload the bot. Details: ${getErrorDetails(e)}`;
                dispatch(addAlert({ message: errorMessage, type: AlertType.Error }));
            });
    };

    const getBotProfilePicture = (index: number): string => {
        return botProfilePictures[index % botProfilePictures.length];
    };

    const getChatMemorySources = async (chatId: string) => {
        try {
            return await chatService.getChatMemorySourcesAsync(
                chatId,
                await AuthHelper.getSKaaSAccessToken(instance, inProgress),
            );
        } catch (e: any) {
            const errorMessage = `Unable to get chat files. Details: ${getErrorDetails(e)}`;
            dispatch(addAlert({ message: errorMessage, type: AlertType.Error }));
        }

        return [];
    };

    const getSemanticMemories = async (chatId: string, memoryName: string) => {
        try {
            return await chatService.getSemanticMemoriesAsync(
                chatId,
                memoryName,
                await AuthHelper.getSKaaSAccessToken(instance, inProgress),
            );
        } catch (e: any) {
            const errorMessage = `Unable to get semantic memories. Details: ${getErrorDetails(e)}`;
            dispatch(addAlert({ message: errorMessage, type: AlertType.Error }));
        }

        return [];
    };

    const importDocument = async (chatId: string, files: File[]) => {
        try {
            await documentImportService.importDocumentAsync(
                chatId,
                files,
                await AuthHelper.getSKaaSAccessToken(instance, inProgress),
            );
        } catch (e: any) {
            const errorMessage = `Failed to upload document. Details: ${getErrorDetails(e)}`;
            dispatch(addAlert({ message: errorMessage, type: AlertType.Error }));
        }
    };

    /*
     * Once enabled, each plugin will have a custom dedicated header in every Semantic Kernel request
     * containing respective auth information (i.e., token, encoded client info, etc.)
     * that the server can use to authenticate to the downstream APIs
     */
    const getEnabledPlugins = () => {
        return Object.values<Plugin>(plugins).filter((plugin) => plugin.enabled);
    };

    const joinChat = async (chatId: string) => {
        const accessToken = await AuthHelper.getSKaaSAccessToken(instance, inProgress);
        try {
            await chatService.joinChatAsync(chatId, accessToken).then(async (result: IChatSession) => {
                // Get chat messages
                const chatMessages = await chatService.getChatMessagesAsync(result.id, 0, 100, accessToken);

                // Get chat users
                const chatUsers = await chatService.getAllChatParticipantsAsync(result.id, accessToken);

                const newChat: ChatState = {
                    id: result.id,
                    title: result.title,
                    systemDescription: result.systemDescription,
                    memoryBalance: result.memoryBalance,
                    messages: chatMessages,
                    users: chatUsers,
                    botProfilePicture: getBotProfilePicture(Object.keys(conversations).length),
                    input: '',
                    botResponseStatus: undefined,
                    userDataLoaded: false,
                };

                dispatch(addConversation(newChat));
            });
        } catch (e: any) {
            const errorMessage = `Error joining chat ${chatId}. Details: ${getErrorDetails(e)}`;
            return { success: false, message: errorMessage };
        }

        return { success: true, message: '' };
    };

    const editChat = async (chatId: string, title: string, syetemDescription: string, memoryBalance: number) => {
        const accessToken = await AuthHelper.getSKaaSAccessToken(instance, inProgress);
        try {
            await chatService.editChatAsync(chatId, title, syetemDescription, memoryBalance, accessToken);
        } catch (e: any) {
            const errorMessage = `Error editing chat ${chatId}. Details: ${getErrorDetails(e)}`;
            dispatch(addAlert({ message: errorMessage, type: AlertType.Error }));
        }
    };

    return {
        getChatUserById,
        createChat,
        loadChats,
        getResponse,
        downloadBot,
        uploadBot,
        getChatMemorySources,
        getSemanticMemories,
        importDocument,
        joinChat,
        editChat,
    };
};

function getErrorDetails(e: any) {
    return e instanceof Error ? e.message : String(e);
}<|MERGE_RESOLUTION|>--- conflicted
+++ resolved
@@ -74,23 +74,8 @@
         const chatTitle = `Copilot @ ${new Date().toLocaleString()}`;
         const accessToken = await AuthHelper.getSKaaSAccessToken(instance, inProgress);
         try {
-<<<<<<< HEAD
-            await chatService.createChatAsync(chatTitle, accessToken).then((result: IChatSession) => {
-                const newChat: ChatState = {
-                    id: result.id,
-                    title: result.title,
-                    systemDescription: result.systemDescription,
-                    memoryBalance: result.memoryBalance,
-                    messages: [result.initialBotMessage as IChatMessage],
-                    users: [loggedInUser],
-                    botProfilePicture: getBotProfilePicture(Object.keys(conversations).length),
-                    input: '',
-                    botResponseStatus: undefined,
-                    userDataLoaded: false,
-                };
-=======
             await chatService
-                .createChatAsync(userId, chatTitle, accessToken)
+                .createChatAsync(chatTitle, accessToken)
                 .then((result: ICreateChatSessionResponse) => {
                     const newChat: ChatState = {
                         id: result.chatSession.id,
@@ -104,7 +89,6 @@
                         botResponseStatus: undefined,
                         userDataLoaded: false,
                     };
->>>>>>> 02c99be1
 
                     dispatch(addConversation(newChat));
                     return newChat.id;
