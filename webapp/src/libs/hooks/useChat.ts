--- conflicted
+++ resolved
@@ -74,23 +74,8 @@
     const createChat = async () => {
         const chatTitle = `Copilot @ ${new Date().toLocaleString()}`;
         try {
-<<<<<<< HEAD
-            await chatService.createChatAsync(chatTitle, accessToken).then((result: ICreateChatSessionResponse) => {
-                const newChat: ChatState = {
-                    id: result.chatSession.id,
-                    title: result.chatSession.title,
-                    systemDescription: result.chatSession.systemDescription,
-                    memoryBalance: result.chatSession.memoryBalance,
-                    messages: [result.initialBotMessage],
-                    users: [loggedInUser],
-                    botProfilePicture: getBotProfilePicture(Object.keys(conversations).length),
-                    input: '',
-                    botResponseStatus: undefined,
-                    userDataLoaded: false,
-                };
-=======
             await chatService
-                .createChatAsync(userId, chatTitle, await AuthHelper.getSKaaSAccessToken(instance, inProgress))
+                .createChatAsync(chatTitle, await AuthHelper.getSKaaSAccessToken(instance, inProgress))
                 .then((result: ICreateChatSessionResponse) => {
                     const newChat: ChatState = {
                         id: result.chatSession.id,
@@ -104,7 +89,6 @@
                         botResponseStatus: undefined,
                         userDataLoaded: false,
                     };
->>>>>>> 6b6f369e
 
                 dispatch(addConversation(newChat));
                 return newChat.id;
@@ -213,16 +197,9 @@
     };
 
     const uploadBot = async (bot: Bot) => {
-<<<<<<< HEAD
-        const accessToken = await AuthHelper.getSKaaSAccessToken(instance, inProgress);
-        botService
-            .uploadAsync(bot, accessToken)
-            .then(async (chatSession: IChatSession) => {
-=======
         try {
             const accessToken = await AuthHelper.getSKaaSAccessToken(instance, inProgress);
-            await botService.uploadAsync(bot, userId, accessToken).then(async (chatSession: IChatSession) => {
->>>>>>> 6b6f369e
+            await botService.uploadAsync(bot, accessToken).then(async (chatSession: IChatSession) => {
                 const chatMessages = await chatService.getChatMessagesAsync(chatSession.id, 0, 100, accessToken);
 
                 const newChat = {
