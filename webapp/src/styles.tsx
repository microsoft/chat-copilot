--- conflicted
+++ resolved
@@ -1,8 +1,13 @@
-<<<<<<< HEAD
-import { BrandVariants, GriffelStyle, Theme, createDarkTheme, createLightTheme, makeStyles, themeToTokensObject, tokens } from '@fluentui/react-components';
-=======
-import { BrandVariants, GriffelStyle, createLightTheme, themeToTokensObject, tokens } from '@fluentui/react-components';
->>>>>>> 90b9eafe
+import {
+    BrandVariants,
+    GriffelStyle,
+    Theme,
+    createDarkTheme,
+    createLightTheme,
+    makeStyles,
+    themeToTokensObject,
+    tokens,
+} from '@fluentui/react-components';
 
 const semanticKernelBrandRamp: BrandVariants = {
     10: '#060103',
@@ -23,18 +28,15 @@
     160: '#EFCFD6',
 };
 
-
-export const semanticKernelLightTheme: Theme & { colorMeBackground: string }  = {
+export const semanticKernelLightTheme: Theme & { colorMeBackground: string } = {
     ...createLightTheme(semanticKernelBrandRamp),
     colorMeBackground: '#e8ebf9',
-}
+};
 
-export const semanticKernelDarkTheme: Theme & { colorMeBackground: string }  = {
+export const semanticKernelDarkTheme: Theme & { colorMeBackground: string } = {
     ...createDarkTheme(semanticKernelBrandRamp),
     colorMeBackground: '#2b2b3e',
-}
-
-export const customTokens = themeToTokensObject(semanticKernelLightTheme);
+};
 
 export const customTokens = themeToTokensObject(semanticKernelLightTheme);
 
